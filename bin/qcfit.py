--- conflicted
+++ resolved
@@ -94,15 +94,9 @@
 
     # We decide forest filename list
     # Group into unique pixels
-<<<<<<< HEAD
-    unique_pix, s = np.unique(qso_cat.catalog['HPXPIXEL'], return_index=True)
-    split_catalog = np.split(qso_cat.catalog, s[1:])
-    logging_mpi(f"There are {unique_pix.size} healpixels. Don't use more MPI processes.", mpi_rank)
-=======
     unique_pix, s = np.unique(qso_catalog['HPXPIXEL'], return_index=True)
     split_catalog = np.split(qso_catalog, s[1:])
-    logging_mpi(f"There are {unique_pix.size} healpixels. Using more MPI processes will be unused.", mpi_rank)
->>>>>>> cf037fb5
+    logging_mpi(f"There are {unique_pix.size} healpixels. Don't use more MPI processes.", mpi_rank)
 
     # Roughly equal number of spectra
     logging_mpi("Load balancing.", mpi_rank)
@@ -118,6 +112,7 @@
         except Exception as e:
             logging_mpi(f"{e}", mpi_rank, "error")
             comm.Abort()
+
         maskers.append(skymasker)
 
     # BAL mask
@@ -170,25 +165,9 @@
     if maskers:
         logging_mpi("Applying masks", mpi_rank)
         for spec in spectra_list:
-<<<<<<< HEAD
             for masker in maskers:
                 masker.apply(spec)
             spec.drop_short_arms()
-=======
-            skymasker.apply(spec)
-
-    # BAL mask
-    if args.bal_mask:
-        logging_mpi("Applying BAL mask.", mpi_rank)
-        try:
-            qcfitter.masks.BALMask.check_catalog(qso_catalog)
-        except Exception as e:
-            logging_mpi(f"{e}", mpi_rank, "error")
-            comm.Abort()
-
-        for spec in spectra_list:
-            qcfitter.masks.BALMask.apply(spec)
->>>>>>> cf037fb5
 
     # remove from sample if no pixels is small
     if args.skip > 0:
