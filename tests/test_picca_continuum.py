--- conflicted
+++ resolved
@@ -241,13 +241,9 @@
         expected_numqso[_get_idx(true_ivar_bin, true_snr_bin, nwbins)] = 1
         npt.assert_equal(varlss_fitter._num_qso, expected_numqso)
 
-<<<<<<< HEAD
         expected_size = nwbins * nsnrbins * nvarbins
-        varlss_fitter._allreduce()
-=======
-        expected_size = 3 * nwbins
         varlss_fitter._calc_subsampler_stats()
->>>>>>> e6a34582
+
         npt.assert_equal(varlss_fitter.wvalid_bins.sum(), expected_size)
         npt.assert_equal(varlss_fitter.mean_delta.size, expected_size)
 
