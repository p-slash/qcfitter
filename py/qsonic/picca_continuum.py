"""Continuum fitting module."""
import argparse

import numpy as np
from numba import njit
import fitsio
from iminuit import Minuit
from scipy.optimize import minimize, curve_fit
from scipy.interpolate import UnivariateSpline
from scipy.special import legendre

from mpi4py import MPI

from qsonic import QsonicException
from qsonic.spectrum import valid_spectra
from qsonic.mpi_utils import logging_mpi, warn_mpi, mpi_fnc_bcast, MPISaver
from qsonic.mathtools import (
    mypoly1d, block_covariance_of_square,
    FastLinear1DInterp, FastCubic1DInterp,
    SubsampleCov
)


def add_picca_continuum_parser(parser=None):
    """ Adds PiccaContinuumFitter related arguments to parser. These
    arguments are grouped under 'Continuum fitting options'. All of them
    come with defaults, none are required.

    Arguments
    ---------
    parser: argparse.ArgumentParser, default: None

    Returns
    ---------
    parser: argparse.ArgumentParser
    """
    if parser is None:
        parser = argparse.ArgumentParser(
            formatter_class=argparse.ArgumentDefaultsHelpFormatter)

    cont_group = parser.add_argument_group('Continuum fitting options')

    cont_group.add_argument(
        "--num-iterations", type=int, default=10,
        help="Number of iterations for continuum fitting.")
    cont_group.add_argument(
        "--true-continuum", action="store_true",
        help="True continuum analysis deltas if mock analysis")
    cont_group.add_argument(
        "--fiducial-meanflux", help="Fiducial mean flux FITS file.")
    cont_group.add_argument(
        "--fiducial-varlss", help="Fiducial var_lss FITS file.")
    cont_group.add_argument(
        "--cont-order", type=int, default=1,
        help="Order of continuum fitting polynomial.")
    cont_group.add_argument(
        "--var-fit-eta", action="store_true",
        help="Fit for noise calibration (eta).")
    cont_group.add_argument(
        "--var-use-cov", action="store_true",
        help="Use covariance in varlss-eta fitting.")
    cont_group.add_argument(
        "--normalize-stacked-flux", action="store_true",
        help="NOT IMPLEMENTED: Force stacked flux to be one at the end.")
    cont_group.add_argument(
        "--rfdwave", type=float, default=0.8,
        help="Rest-frame wave steps. Complies with forest limits")
    cont_group.add_argument(
        "--minimizer", default="iminuit", choices=["iminuit", "l_bfgs_b"],
        help="Minimizer to fit the continuum.")

    return parser


class PiccaContinuumFitter():
    """ Picca continuum fitter class.

    Fits spectra without coadding. Pipeline inverse variance preferably should
    be smoothed before fitting. Mean continuum and var_lss are smoothed using
    inverse weights and cubic spline to help numerical stability.

    When fitting for var_lss, number of wavelength bins in the observed frame
    for variance fitting ``nwbins`` are calculated by demanding 120 A steps
    between bins as closely as possible by :class:`VarLSSFitter`.

    Contruct an instance, then call :meth:`iterate` with local spectra.

    Parameters
    ----------
    args: argparse.Namespace
        Namespace. Wavelength values are taken to be the edges (not centers).
        See respective parsers for default values.

    Attributes
    ----------
    nbins: int
        Number of bins for the mean continuum in the rest frame.
    rfwave: :external+numpy:py:class:`ndarray <numpy.ndarray>`
        Rest-frame wavelength centers for the mean continuum.
    _denom: float
        Denominator for the slope term in the continuum model.
    meancont_interp: FastCubic1DInterp
        Fast cubic spline object for the mean continuum.
    minimizer: function
        Function that points to one of the minimizer options.
    comm: MPI.COMM_WORLD
        MPI comm object to reduce, broadcast etc.
    mpi_rank: int
        Rank of the MPI process.
    meanflux_interp: FastLinear1DInterp
        Interpolator for mean flux. If fiducial is not set, this equals to 1.
    flux_stacker: FluxStacker
        Stacks flux. Set up with 8 A wavelength bin size.
    varlss_fitter: VarLSSFitter or None
        None if fiducials are set for var_lss.
    varlss_interp: FastLinear1DInterp or FastCubic1DInterp
        Cubic spline for var_lss if fitting. Linear if from file.
    eta_interp: FastCubic1DInterp
        Interpolator for eta. Returns one if fiducial var_lss is set.
    niterations: int
        Number of iterations from ``args.num_iterations``.
    cont_order: int
        Order of continuum polynomial from ``args.cont_order``.
    outdir: str or None
        Directory to save catalogs. If None or empty, does not save.
    fit_eta: bool
        True if fitting eta and fiducial var_lss is not set.
    """

    def _get_fiducial_interp(self, fname, col2read):
        """ Return an interpolator for mean flux or var_lss.

<<<<<<< HEAD
        FITS file must have a 'STATS' extension, which must have 'LAMBDA',
        'MEANFLUX' and 'VAR' columns. This is the same format as raw_io output
        from picca. 'LAMBDA' must be linearly and equally spaced.
        This function sets up ``col2read`` as FastLinear1DInterp object.
=======
        FITS file must have a **STATS** extention, which must have **LAMBDA**,
        **MEANFLUX** and **VAR_LSS** columns. This is the same format as rawio
        output from picca, except **VAR** column in picca is the variance of
        flux not deltas. We break away from that convention by explicitly
        requiring variance on deltas in a new column. **LAMBDA** must be
        linearly and equally spaced. This function sets up ``col2read`` as
        FastLinear1DInterp object.
>>>>>>> d6950383

        Arguments
        ---------
        fname: str
            Filename of the FITS file.
        col2read: str
            Should be **MEANFLUX** or **VAR_LSS**.

        Returns
        -------
        FastLinear1DInterp

        Raises
        ------
        QsonicException
            If **LAMBDA** is not equally spaced or ``col2read`` is not in the
            file.
        """
        def _read(fname, col2read):
            with fitsio.FITS(fname) as fts:
                data = fts['STATS'].read()

            waves = data['LAMBDA']
            waves_0 = waves[0]
            dwave = waves[1] - waves[0]
            nsize = waves.size

            if not np.allclose(np.diff(waves), dwave):
                raise Exception(
                    "Failed to construct fiducial mean flux or varlss from "
                    f"{fname}::LAMBDA is not equally spaced.")

            data = np.array(data[col2read], dtype='d')

            return FastLinear1DInterp(waves_0, dwave, data, ep=np.zeros(nsize))

        return mpi_fnc_bcast(
            _read, self.comm, self.mpi_rank,
            f"Failed to construct fiducial mean flux or varlss from {fname}.",
            fname, col2read)

    def __init__(self, args):
        # We first decide how many bins will approximately satisfy
        # rest-frame wavelength spacing. Then we create wavelength edges, and
        # transform these edges into centers
        self.nbins = int(round(
            (args.forest_w2 - args.forest_w1) / args.rfdwave))
        edges, self.dwrf = np.linspace(
            args.forest_w1, args.forest_w2, self.nbins + 1, retstep=True)
        self.rfwave = (edges[1:] + edges[:-1]) / 2
        self._denom = np.log(self.rfwave[-1] / self.rfwave[0])

        self.meancont_interp = FastCubic1DInterp(
            self.rfwave[0], self.dwrf, np.ones(self.nbins),
            ep=np.zeros(self.nbins))

        if args.minimizer == "iminuit":
            self.minimizer = self._iminuit_minimizer
        elif args.minimizer == "l_bfgs_b":
            self.minimizer = self._scipy_l_bfgs_b_minimizer
        else:
            raise QsonicException(
                "Undefined minimizer. Developer forgot to implement.")

        self.comm = MPI.COMM_WORLD
        self.mpi_rank = self.comm.Get_rank()

        if args.fiducial_meanflux:
            self.meanflux_interp = self._get_fiducial_interp(
                args.fiducial_meanflux, 'MEANFLUX')
        else:
            self.meanflux_interp = FastLinear1DInterp(
                args.wave1, args.wave2 - args.wave1, np.ones(3))

        self.flux_stacker = FluxStacker(
            args.wave1, args.wave2, 8., comm=self.comm)

        if args.fiducial_varlss:
            self.varlss_fitter = None
            self.varlss_interp = self._get_fiducial_interp(
                args.fiducial_varlss, 'VAR_LSS')
        else:
            self.varlss_fitter = VarLSSFitter(
                args.wave1, args.wave2, use_cov=args.var_use_cov,
                comm=self.comm)
            self.varlss_interp = FastCubic1DInterp(
                self.varlss_fitter.waveobs[0], self.varlss_fitter.dwobs,
                0.1 * np.ones(self.varlss_fitter.nwbins),
                ep=np.zeros(self.varlss_fitter.nwbins))

        self.eta_interp = FastCubic1DInterp(
            self.varlss_interp.xp0, self.varlss_interp.dxp,
            np.ones_like(self.varlss_interp.fp),
            ep=np.zeros_like(self.varlss_interp.fp))

        self.niterations = args.num_iterations
        self.cont_order = args.cont_order
        self.outdir = args.outdir
        self.fit_eta = args.var_fit_eta

    def _continuum_costfn(self, x, wave, flux, ivar_sm, z_qso):
        """ Cost function to minimize for each quasar.

        This is a modified chi2 where amplitude is also part of minimization.
        Cost of each arm is simply added to the total cost.

        Arguments
        ---------
        x: :external+numpy:py:class:`ndarray <numpy.ndarray>`
            Polynomial coefficients for quasar diversity.
        wave: dict(:external+numpy:py:class:`ndarray <numpy.ndarray>`)
            Observed-frame wavelengths.
        flux: dict(:external+numpy:py:class:`ndarray <numpy.ndarray>`)
            Flux.
        ivar_sm: dict(:external+numpy:py:class:`ndarray <numpy.ndarray>`)
            Smooth inverse variance.
        z_qso: float
            Quasar redshift.

        Returns
        ---------
        cost: float
            Cost (modified chi2) for a given ``x``.
        """
        cost = 0

        for arm, wave_arm in wave.items():
            cont_est = self.get_continuum_model(x, wave_arm / (1 + z_qso))
            # no_neg = np.sum(cont_est<0)
            # penalty = wave_arm.size * no_neg**2

            cont_est *= self.meanflux_interp(wave_arm)

            var_lss = self.varlss_interp(wave_arm) * cont_est**2
            eta = self.eta_interp(wave_arm)
            weight = ivar_sm[arm] / (eta + ivar_sm[arm] * var_lss)
            w = weight > 0

            cost += np.dot(
                weight, (flux[arm] - cont_est)**2
            ) - np.log(weight[w]).sum()  # + penalty

        return cost

    def get_continuum_model(self, x, wave_rf_arm):
        """ Returns interpolated continuum model.

        Arguments
        ---------
        x: :external+numpy:py:class:`ndarray <numpy.ndarray>`
            Polynomial coefficients for quasar diversity.
        wave_rf_arm: :external+numpy:py:class:`ndarray <numpy.ndarray>`
            Rest-frame wavelength per arm.

        Returns
        ---------
        cont: :external+numpy:py:class:`ndarray <numpy.ndarray>`
            Continuum at `wave_rf_arm` values given `x`.
        """
        slope = np.log(wave_rf_arm / self.rfwave[0]) / self._denom

        cont = self.meancont_interp(wave_rf_arm) * mypoly1d(x, 2 * slope - 1)
        # Multiply with resolution
        # Edges are difficult though

        return cont

    def _iminuit_minimizer(self, spec, a0):
        def _cost(x):
            return self._continuum_costfn(
                x, spec.forestwave, spec.forestflux, spec.forestivar_sm,
                spec.z_qso)

        x0 = np.zeros_like(spec.cont_params['x'])
        x0[0] = a0
        mini = Minuit(_cost, x0)
        mini.errordef = Minuit.LEAST_SQUARES
        mini.migrad()

        result = {}

        result['valid'] = mini.valid
        result['x'] = np.array(mini.values)
        result['xcov'] = np.array(mini.covariance)

        return result

    def _scipy_l_bfgs_b_minimizer(self, spec, a0):
        x0 = np.zeros_like(spec.cont_params['x'])
        x0[0] = a0
        mini = minimize(
            self._continuum_costfn,
            x0,
            args=(spec.forestwave,
                  spec.forestflux,
                  spec.forestivar_sm,
                  spec.z_qso),
            method='L-BFGS-B',
            bounds=None,
            jac=None
        )

        result = {}

        result['valid'] = mini.success
        result['x'] = mini.x
        result['xcov'] = mini.hess_inv.todense()

        return result

    def fit_continuum(self, spec):
        """ Fits the continuum for a single Spectrum.

        This function uses
        :attr:`forestivar_sm <qsonic.spectrum.Spectrum.forestivar_sm>` in
        inverse variance, which must be smoothed beforehand.
        It also modifies
        :attr:`cont_params <qsonic.spectrum.Spectrum.cont_params>`
        dictionary's ``valid, cont, x, xcov, chi2, dof`` keys.
        If the best-fitting continuum is **negative at any point**, the fit is
        **invalidated**. Chi2 is set separately without using the
        :meth:`cost function <._continuum_costfn>`.
        ``x`` key is the best-fitting parameter, and ``xcov`` is their inverse
        Hessian ``hess_inv`` given by
        :external+scipy:func:`scipy.optimize.minimize` using 'L-BFGS-B' method.

        Arguments
        ---------
        spec: Spectrum
            Spectrum object to fit.
        """
        # We can precalculate meanflux and varlss here,
        # and store them in respective keys to spec.cont_params

        def get_a0():
            a0 = 0
            n0 = 1e-6
            for arm, ivar_arm in spec.forestivar_sm.items():
                a0 += np.dot(spec.forestflux[arm], ivar_arm)
                n0 += np.sum(ivar_arm)

            return a0 / n0

        result = self.minimizer(spec, get_a0())
        spec.cont_params['valid'] = result['valid']

        if spec.cont_params['valid']:
            spec.cont_params['cont'] = {}
            for arm, wave_arm in spec.forestwave.items():
                cont_est = self.get_continuum_model(
                    result['x'], wave_arm / (1 + spec.z_qso))

                if any(cont_est < 0):
                    spec.cont_params['valid'] = False
                    break

                cont_est *= self.meanflux_interp(wave_arm)
                # cont_est *= self.flux_stacker(wave_arm)
                spec.cont_params['cont'][arm] = cont_est

        spec.set_forest_weight(self.varlss_interp, self.eta_interp)
        # We can further eliminate spectra based chi2
        spec.calc_continuum_chi2()

        if spec.cont_params['valid']:
            spec.cont_params['x'] = result['x']
            spec.cont_params['xcov'] = result['xcov']
        else:
            spec.cont_params['cont'] = None
            spec.cont_params['chi2'] = -1

    def fit_continua(self, spectra_list):
        """ Fits all continua for a list of Spectrum objects.

        Arguments
        ---------
        spectra_list: list(Spectrum)
            Spectrum objects to fit.

        Raises
        ------
        QsonicException
            If there are no valid fits.
        RuntimeWarning
            If more than 20% spectra have invalid fits.
        """
        num_valid_fits = 0
        num_invalid_fits = 0

        # For each forest fit continuum
        for spec in spectra_list:
            self.fit_continuum(spec)

            if not spec.cont_params['valid']:
                num_invalid_fits += 1
            else:
                num_valid_fits += 1

        num_valid_fits = self.comm.allreduce(num_valid_fits)
        num_invalid_fits = self.comm.allreduce(num_invalid_fits)
        logging_mpi(f"Number of valid fits: {num_valid_fits}", self.mpi_rank)
        logging_mpi(f"Number of invalid fits: {num_invalid_fits}",
                    self.mpi_rank)

        if num_valid_fits == 0:
            raise QsonicException("Crucial error: No valid continuum fits!")

        invalid_ratio = num_invalid_fits / (num_valid_fits + num_invalid_fits)
        if invalid_ratio > 0.2:
            warn_mpi("More than 20% spectra have invalid fits.", self.mpi_rank)

    def _project_normalize_meancont(self, new_meancont):
        """ Project out higher order Legendre polynomials from the new mean
        continuum since these are degenerate with the free fitting parameters.
        Returns a normalized mean continuum. Integrals are calculated using
        ``np.trapz`` with ``ln lambda_RF`` as x array.

        Arguments
        ---------
        new_meancont: :external+numpy:py:class:`ndarray <numpy.ndarray>`
            First estimate of the new mean continuum.

        Returns
        ---------
        new_meancont: :class:`ndarray <numpy.ndarray>`
            Legendere polynomials projected out and normalized mean continuum.
        mean: float
            Normalization of the mean continuum.
        """
        x = np.log(self.rfwave / self.rfwave[0]) / self._denom

        for ci in range(1, self.cont_order + 1):
            norm = 2 * ci + 1
            leg_ci = legendre(ci)(2 * x - 1)

            B = norm * np.trapz(new_meancont * leg_ci, x=x)
            new_meancont -= B * leg_ci

        # normalize
        mean = np.trapz(new_meancont, x=x)
        new_meancont /= mean

        return new_meancont, mean

    def update_mean_cont(self, spectra_list, noupdate):
        """ Update the global mean continuum and stacked flux.

        Uses :attr:`forestivar_sm <qsonic.spectrum.Spectrum.forestivar_sm>`
        in inverse variance, but must be set beforehand.
        Raw mean continuum estimates are smoothed with a weighted
        :external+scipy:py:class:`scipy.interpolate.UnivariateSpline`. The mean
        continuum is removed from higher Legendre polynomials and normalized by
        the mean. This function updates
        :attr:`meancont_interp.fp <.meancont_interp>` if noupdate is False.

        Arguments
        ---------
        spectra_list: list(Spectrum)
            Spectrum objects to fit.
        noupdate: bool
            Does not update :attr:`meancont_interp.fp <.meancont_interp>` if
            True (last iteration).

        Returns
        ---------
        has_converged: bool
            True if all continuum updates on every point are less than 0.33
            times the error estimates.
        """
        norm_flux = np.zeros(self.nbins)
        std_flux = np.empty(self.nbins)
        counts = np.zeros(self.nbins)
        self.flux_stacker.reset()

        for spec in valid_spectra(spectra_list):
            for arm, wave_arm in spec.forestwave.items():
                wave_rf_arm = wave_arm / (1 + spec.z_qso)
                bin_idx = (
                    (wave_rf_arm - self.rfwave[0]) / self.dwrf + 0.5
                ).astype(int)

                cont = spec.cont_params['cont'][arm]
                flux = spec.forestflux[arm] / cont
                weight = spec.forestweight[arm] * cont**2
                # Deconvolve resolution matrix ?

                norm_flux += np.bincount(
                    bin_idx, weights=flux * weight, minlength=self.nbins)
                counts += np.bincount(
                    bin_idx, weights=weight, minlength=self.nbins)

                self.flux_stacker.add(wave_arm, flux, weight)

        self.flux_stacker.calculate()
        self.comm.Allreduce(MPI.IN_PLACE, norm_flux)
        self.comm.Allreduce(MPI.IN_PLACE, counts)
        w = counts > 0

        if w.sum() != self.nbins:
            warn_mpi(
                "Extrapolating empty bins in the mean continuum.",
                self.mpi_rank)

        norm_flux[w] /= counts[w]
        norm_flux[~w] = np.mean(norm_flux[w])
        std_flux[w] = 1 / np.sqrt(counts[w])
        std_flux[~w] = 10 * np.mean(std_flux[w])

        # Smooth new estimates
        spl = UnivariateSpline(self.rfwave, norm_flux, w=1 / std_flux)
        new_meancont = spl(self.rfwave)
        new_meancont *= self.meancont_interp.fp

        # remove tilt and higher orders and normalize
        new_meancont, mean_ = self._project_normalize_meancont(new_meancont)

        norm_flux = new_meancont / self.meancont_interp.fp - 1
        std_flux /= mean_

        if not noupdate:
            self.meancont_interp.reset(new_meancont, ep=std_flux)

        all_pt_test = np.all(np.abs(norm_flux) < 0.33 * std_flux)
        chi2_change = np.sum((norm_flux / std_flux)**2) / self.nbins
        has_converged = (chi2_change < 1e-3) | all_pt_test

        if self.mpi_rank != 0:
            return has_converged

        text = ("Continuum updates\n" "rfwave\t| update\t| error\n")

        sl = np.s_[::max(1, self.nbins // 10)]
        for w, n, e in zip(self.rfwave[sl], norm_flux[sl], std_flux[sl]):
            text += f"{w:7.2f}\t| {n:7.2e}\t| +- {e:7.2e}\n"

        text += f"Change in chi2: {chi2_change*100:.4e}%"
        logging_mpi(text, 0)

        return has_converged

    def update_var_lss_eta(self, spectra_list, noupdate):
        """ Fit and update var_lss and eta if enabled. See
        :class:`VarLSSFitter` for fitting details.

        Arguments
        ---------
        spectra_list: list(Spectrum)
            Spectrum objects to fit.
        noupdate: bool
            Does not update `self.varlss_interp.fp` if True (last iteration).
        """
        if self.varlss_fitter is None:
            return

        self.varlss_fitter.reset()

        for spec in valid_spectra(spectra_list):
            for arm, wave_arm in spec.forestwave.items():
                cont = spec.cont_params['cont'][arm]
                delta = spec.forestflux[arm] / cont - 1
                ivar = spec.forestivar[arm] * cont**2

                self.varlss_fitter.add(wave_arm, delta, ivar)

        # Else, fit for var_lss
        if self.fit_eta:
            text = "Fitting var_lss and eta"
            initial_guess = np.vstack(
                (self.varlss_interp.fp, self.eta_interp.fp)).T
        else:
            text = "Fitting var_lss"
            initial_guess = self.varlss_interp.fp

        logging_mpi(text, self.mpi_rank)
        y, ep = self.varlss_fitter.fit(initial_guess)

        if not noupdate and not self.fit_eta:
            self.varlss_interp.reset(y, ep=ep)
        if not noupdate and self.fit_eta:
            self.varlss_interp.reset(y[:, 0], ep=ep[:, 0])
            self.eta_interp.reset(y[:, 1], ep=ep[:, 1])

        if self.mpi_rank != 0:
            return

        step = max(1, self.varlss_fitter.nwbins // 10)
        text = ("------------------------------\n"
                "wave\t| var_lss +-  error \t|   eta   +-  error \n")

        for i in range(0, self.varlss_fitter.nwbins, step):
            w = self.varlss_fitter.waveobs[i]
            v = self.varlss_interp.fp[i]
            ve = self.varlss_interp.ep[i]
            n = self.eta_interp.fp[i]
            ne = self.eta_interp.ep[i]
            text += \
                f"{w:7.2f}\t| {v:7.2e} +- {ve:7.2e}\t| {n:7.2e} +- {ne:7.2e}\n"
        text += "------------------------------"
        logging_mpi(text, 0)

    def iterate(self, spectra_list):
        """Main function to fit continua and iterate.

        Consists of three major steps: initializing, fitting, updating global
        variables. The initialization sets ``cont_params`` variable of every
        Spectrum object. Continuum polynomial order is carried by setting
        ``cont_params[x]``. At each iteration:

        1. Global variables (mean continuum, var_lss) are saved to
           ``attributes.fits`` file. This ensures the order of what is used in
           each iteration.
        2. All spectra are fit.
        3. Mean continuum is updated by stacking, smoothing and removing
           degenarate modes. Check for convergence if update is small.
        4. If fitting for var_lss, fit and update by calculating variance
           statistics.

        Arguments
        ---------
        spectra_list: list(Spectrum)
            Spectrum objects to fit.
        """
        has_converged = False

        for spec in spectra_list:
            spec.cont_params['method'] = 'picca'
            spec.cont_params['x'] = np.append(
                spec.cont_params['x'][0], np.zeros(self.cont_order))
            spec.cont_params['xcov'] = np.eye(self.cont_order + 1)
            spec.cont_params['dof'] = \
                spec.get_real_size() - self.cont_order - 1

        fname = f"{self.outdir}/attributes.fits" if self.outdir else ""
        fattr = MPISaver(fname, self.mpi_rank)

        for it in range(self.niterations):
            is_last_it = it == self.niterations - 1
            logging_mpi(
                f"Fitting iteration {it+1}/{self.niterations}", self.mpi_rank)

            self.save(fattr, f"-{it + 1}")

            # Fit all continua one by one
            self.fit_continua(spectra_list)
            # Stack all spectra in each process
            # Broadcast and recalculate global functions
            has_converged = self.update_mean_cont(spectra_list, is_last_it)

            self.update_var_lss_eta(spectra_list, is_last_it)

            if has_converged:
                logging_mpi("Iteration has converged.", self.mpi_rank)
                break

        if not has_converged:
            warn_mpi("Iteration has NOT converged.", self.mpi_rank)

        self.save(fattr)
        if self.varlss_fitter:
            self.varlss_fitter.write(fattr)
        fattr.close()
        logging_mpi("All continua are fit.", self.mpi_rank)

    def true_continuum(self, spectra_list):
        """True continuum reduction. Uses fiducials for mean flux and varlss
        interpolation. Continuum is interpolated using a cubic spline.

        .. warning::

            This function would work even if you did not pass any fiducial.

        Arguments
        ---------
        spectra_list: list(Spectrum)
            Spectrum objects.
        """
        self.cont_order = 0

        for spec in spectra_list:
            spec.cont_params['method'] = 'true'
            spec.cont_params['valid'] = True
            spec.cont_params['x'] = np.zeros(1)
            spec.cont_params['xcov'] = np.eye(1)
            spec.cont_params['dof'] = spec.get_real_size()
            spec.cont_params['cont'] = {}

            w1 = spec.cont_params['true_data_w1']
            dwave = spec.cont_params['true_data_dwave']
            tcont = spec.cont_params['true_data']

            tcont_interp = FastCubic1DInterp(w1, dwave, tcont)

            for arm, wave_arm in spec.forestwave.items():
                cont_est = tcont_interp(wave_arm)
                cont_est *= self.meanflux_interp(wave_arm)
                spec.cont_params['cont'][arm] = cont_est

            spec.set_forest_weight(self.varlss_interp)
            spec.calc_continuum_chi2()

        self.update_mean_cont(spectra_list, False)
        self.update_var_lss_eta(spectra_list, False)
        fname = f"{self.outdir}/attributes.fits" if self.outdir else ""
        fattr = MPISaver(fname, self.mpi_rank)
        self.save(fattr)
        if self.varlss_fitter:
            self.varlss_fitter.write(fattr)
        fattr.close()

        logging_mpi("True continuum applied.", self.mpi_rank)

    def save(self, fattr, suff=''):
        """Save mean continuum and var_lss (if fitting) to a fits file.

        Arguments
        ---------
        fattr: MPISaver
            File handler to save only on master node.
        suff: str
            Suffix for the current iteration number.
        """
        fattr.write(
            [self.rfwave, self.meancont_interp.fp, self.meancont_interp.ep],
            names=['lambda_rf', 'mean_cont', 'e_mean_cont'],
            extname=f'CONT{suff}')

        fattr.write(
            [self.flux_stacker.waveobs, self.flux_stacker.stacked_flux],
            names=['lambda', 'stacked_flux'],
            extname=f'STACKED_FLUX{suff}')

        if self.varlss_fitter is None:
            return

        fattr.write(
            [self.varlss_fitter.waveobs,
             self.varlss_interp.fp, self.varlss_interp.ep,
             self.eta_interp.fp, self.eta_interp.ep],
            names=['lambda', 'var_lss', 'e_var_lss', 'eta', 'e_eta'],
            extname=f'VAR_FUNC{suff}')

    def save_contchi2_catalog(self, spectra_list):
        """Save the chi2 catalog that includes information regarding chi2,
        mean_snr, targetid, etc. if ``self.outdir`` is set. All values are
        gathered to and saved on the master node.

        Arguments
        ---------
        spectra_list: list(Spectrum)
            Spectrum objects to fit.
        """
        if not self.outdir:
            return

        logging_mpi("Saving continuum chi2 catalog.", self.mpi_rank)
        corder = self.cont_order + 1

        dtype = np.dtype([
            ('TARGETID', 'int64'), ('Z', 'f4'), ('HPXPIXEL', 'i8'),
            ('ARMS', 'U5'), ('MEANSNR', 'f4', 3), ('RSNR', 'f4'),
            ('MPI_RANK', 'i4'),
            ('CONT_valid', bool), ('CONT_chi2', 'f4'), ('CONT_dof', 'i4'),
            ('CONT_x', 'f4', corder),
            ('CONT_xcov', 'f4', corder**2)
        ])
        local_catalog = np.empty(len(spectra_list), dtype=dtype)

        for i, spec in enumerate(spectra_list):
            mean_snrs = np.zeros(3)
            _x = list(spec.mean_snr.values())
            mean_snrs[:len(_x)] = _x

            row = local_catalog[i]
            row['TARGETID'] = spec.targetid
            row['Z'] = spec.z_qso
            row['HPXPIXEL'] = spec.catrow['HPXPIXEL']
            row['ARMS'] = ",".join(spec.mean_snr.keys())
            row['MEANSNR'] = mean_snrs
            row['RSNR'] = spec.rsnr
            row['MPI_RANK'] = self.mpi_rank
            for lbl in ['valid', 'x', 'chi2', 'dof']:
                row[f'CONT_{lbl}'] = spec.cont_params[lbl]
            row['CONT_xcov'] = spec.cont_params['xcov'].ravel()

        all_catalogs = self.comm.gather(local_catalog)
        if self.mpi_rank == 0:
            all_catalog = np.concatenate(all_catalogs)
            fts = fitsio.FITS(
                f"{self.outdir}/continuum_chi2_catalog.fits", 'rw',
                clobber=True)
            fts.write(all_catalog, extname='CHI2_CAT')
            fts.close()


@njit("f8[:, :](i8[:], f8[:], f8[:], i8)")
def _fast_weighted_vector_bincount(x, delta, var, minlength):
    xvec = np.zeros((4, minlength), dtype=np.float_)
    y = delta**2
    y2 = y**2

    for i in range(x.size):
        xvec[0, x[i]] += delta[i]
        xvec[1, x[i]] += y[i]
        xvec[2, x[i]] += y2[i]
        xvec[3, x[i]] += var[i]

    return xvec


class VarLSSFitter():
    """ Variance fitter for the large-scale fluctuations.

    Input wavelengths and variances are the bin edges, so centers will be
    shifted. Valid bins require at least 500 pixels from 50 quasars. Assumes no
    spectra has `wave < w1obs` or `wave > w2obs`.

    .. note::

        This class is designed to be used in a linear fashion. You create it,
        add statistics to it and finally fit. After :meth:`fit` is called,
        :meth:`fit` and :meth:`add` **cannot** be called again. You may
        :meth:`reset` and start over.

    Usage::

        ...
        varfitter = VarLSSFitter(
            wave1, wave2, nwbins,
            var1, var2, nvarbins,
            nsubsamples=100, comm=comm)
        # Change static minimum numbers for valid statistics
        VarLSSFitter.min_num_pix = min_num_pix
        VarLSSFitter.min_num_qso = min_num_qso

        for delta in deltas_list:
            varfitter.add(delta.wave, delta.delta, delta.ivar)

        logging_mpi("Fitting variance for VarLSS and eta", mpi_rank)
        fit_results = np.ones((nwbins, 2))
        fit_results[:, 0] = 0.1
        fit_results, std_results = varfitter.fit(fit_results)

        varfitter.save("variance-file.fits")

        # You CANNOT call ``fit`` again!

    Parameters
    ----------
    w1obs: float
        Lower observed wavelength edge.
    w2obs: float
        Upper observed wavelength edge.
    nwbins: int, default: None
        Number of wavelength bins. If none, automatically calculated to yield
        120 A wavelength spacing.
    var1: float, default: 1e-4
        Lower variance edge.
    var2: float, default: 20
        Upper variance edge.
    nvarbins: int, default: 100
        Number of variance bins.
    nsubsamples: int, default: None
        Number of subsamples for the Jackknife covariance. Auto determined by
        number of bins (``nvarbins^2``) if None.
    use_cov: bool, default: False
        Use the Jackknife covariance when fitting.
    comm: MPI.COMM_WORLD or None, default: None
        MPI comm object to allreduce if enabled.

    Attributes
    ----------
    waveobs: :external+numpy:py:class:`ndarray <numpy.ndarray>`
        Wavelength centers in the observed frame.
    ivar_edges: :external+numpy:py:class:`ndarray <numpy.ndarray>`
        Inverse variance edges.
    minlength: int
        Minimum size of the combined bin count array. It includes underflow and
        overflow bins for both wavelength and variance bins.
    wvalid_bins: :external+numpy:py:class:`ndarray <numpy.ndarray>`
        Bool array slicer to get non-overflow bins of 1D arrays.
    subsampler: SubsampleCov
        Subsampler object that stores mean_delta in axis=0, var_delta in axis=1
        , var2_delta in axis=2, mean bin variance in axis=3.
    comm: MPI.COMM_WORLD or None, default: None
        MPI comm object to allreduce if enabled.
    mpi_rank: int
        Rank of the MPI process if ``comm!=None``. Zero otherwise.
    """
    min_num_pix = 500
    """int: Minimum number of pixels a bin must have to be valid."""
    min_num_qso = 50
    """int: Minimum number of quasars a bin must have to be valid."""

    @staticmethod
    def variance_function(var_pipe, var_lss, eta=1):
        """Variance model to be fit.

        .. math::

            \\sigma^2_\\mathrm{obs} = \\eta \\sigma^2_\\mathrm{pipe} +
            \\sigma^2_\\mathrm{LSS}

        Arguments
        ---------
        var_pipe: :external+numpy:py:class:`ndarray <numpy.ndarray>`
            Pipeline variance.
        var_lss: :external+numpy:py:class:`ndarray <numpy.ndarray>`
            Large-scale structure variance.
        eta: float
            Pipeline variance calibration scalar.

        Returns
        -------
        :external+numpy:py:class:`ndarray <numpy.ndarray>`
            Expected variance of deltas.
        """
        return eta * var_pipe + var_lss

    def __init__(
            self, w1obs, w2obs, nwbins=None,
            var1=1e-4, var2=20., nvarbins=100,
            nsubsamples=None, use_cov=False, comm=None
    ):
        if nwbins is None:
            nwbins = int(round((w2obs - w1obs) / 120.))

        self.nwbins = nwbins
        self.nvarbins = nvarbins
        self.use_cov = use_cov
        self.comm = comm

        # Set up wavelength and inverse variance bins
        wave_edges, self.dwobs = np.linspace(
            w1obs, w2obs, nwbins + 1, retstep=True)
        self.waveobs = (wave_edges[1:] + wave_edges[:-1]) / 2
        self.ivar_edges = np.logspace(
            -np.log10(var2), -np.log10(var1), nvarbins + 1)

        # Set up arrays to store statistics
        self.minlength = (self.nvarbins + 2) * (self.nwbins + 2)
        # Bool array slicer for get non-overflow bins in 1D array
        self.wvalid_bins = np.zeros(self.minlength, dtype=bool)
        for iwave in range(self.nwbins):
            i1 = (iwave + 1) * (self.nvarbins + 2) + 1
            i2 = i1 + self.nvarbins
            wbinslice = np.s_[i1:i2]
            self.wvalid_bins[wbinslice] = True

        self._num_pixels = np.zeros(self.minlength, dtype=int)
        self._num_qso = np.zeros(self.minlength, dtype=int)

        # If ran with MPI, save mpi_rank first
        # Then shift each container to remove possibly over adding to 0th bin.
        if comm is not None:
            self.mpi_rank = comm.Get_rank()
            mpi_size = comm.Get_size()
        else:
            self.mpi_rank = 0
            mpi_size = 1

        if nsubsamples is None:
            nsubsamples = self.nvarbins**2
        istart = (self.mpi_rank * nsubsamples) // mpi_size
        # Axis 0 is mean
        # Axis 1 is var_delta
        # Axis 2 is var2_delta
        # Axis 3 is var_centers
        self.subsampler = SubsampleCov(
            (4, self.minlength), nsubsamples, istart)

    def reset(self):
        """Reset delta and num arrays to zero."""
        self.subsampler.reset()
        self._num_pixels *= 0
        self._num_qso *= 0

    def add(self, wave, delta, ivar):
        """Add statistics of a single spectrum. Updates delta and num arrays.

        Assumes no spectra has ``wave < w1obs`` or ``wave > w2obs``.

        Arguments
        ---------
        wave: :external+numpy:py:class:`ndarray <numpy.ndarray>`
            Wavelength array.
        delta: :external+numpy:py:class:`ndarray <numpy.ndarray>`
            Delta array.
        ivar: :external+numpy:py:class:`ndarray <numpy.ndarray>`
            Inverse variance array.
        """
        # add 1 to match searchsorted/bincount output/input
        wave_indx = ((wave - self.waveobs[0]) / self.dwobs + 1.5).astype(int)
        ivar_indx = np.searchsorted(self.ivar_edges, ivar)
        all_indx = ivar_indx + wave_indx * (self.nvarbins + 2)
        var = np.zeros_like(ivar)
        w = ivar > 0
        var[w] = 1. / ivar[w]

        npix = np.bincount(all_indx, minlength=self.minlength)
        self._num_pixels += npix
        xvec = _fast_weighted_vector_bincount(
            all_indx, delta, var, self.minlength)
        self.subsampler.add_measurement(xvec, npix)

        npix[npix > 0] = 1
        self._num_qso += npix

    def _allreduce(self):
        """ Sums statistics from all MPI process in place."""
        if self.comm is None:
            return

        self.subsampler.allreduce(self.comm, MPI.IN_PLACE)

        self.comm.Allreduce(MPI.IN_PLACE, self._num_pixels)
        self.comm.Allreduce(MPI.IN_PLACE, self._num_qso)

    def _calc_subsampler_stats(self):
        """ Calculates mean, variance and error on the variance.

        It also calculates the delete-one Jackknife variance over
        ``nsubsamples``.
        The variance on var_delta is updated with the variance on the mean
        estimates, then it is regularized by calculated var2_delta
        (Gaussian estimates), where if Jackknife variance is smaller than
        the Gaussian estimate, it is replaced by the Gaussian estimate.

        Covariance is calculated if :attr:`use_cov` is set to True in init.
        Covariance of mean_delta^2 is propagated using the formula in
        :func:`qsonic.mathtools.block_covariance_of_square`.
        """
        self.subsampler.get_mean_n_var()
        if self.use_cov:
            self.subsampler.get_mean_n_cov(
                indices=[0, 1], blockdim=self.nvarbins + 2)

        m2 = self.subsampler.mean[0]**2
        self.subsampler.mean[1] -= m2
        self.subsampler.mean[2] -= self.subsampler.mean[1]**2

        w = self._num_pixels > 0
        self.subsampler.mean[2, w] /= self._num_pixels[w]

        # Update variance / covariance
        if self.use_cov:
            self.subsampler.covariance[1] += block_covariance_of_square(
                self.subsampler.mean[0],
                self.subsampler.variance[0],
                self.subsampler.covariance[0])
        else:
            self.subsampler.variance[1] += 4 * m2 * self.subsampler.variance[0]
            self.subsampler.variance[1] += 2 * self.subsampler.variance[0]**2
            # Regularized jackknife errors
            self.subsampler.variance[1] = np.where(
                self.subsampler.variance[1] > self.subsampler.mean[2],
                self.subsampler.variance[1],
                self.subsampler.mean[2]
            )

    def _smooth_fit_results(self, fit_results, std_results):
        w = fit_results > 0

        # Smooth new estimates
        if fit_results.ndim == 1:
            spl = UnivariateSpline(
                self.waveobs[w], fit_results[w], w=1 / std_results[w])

            fit_results = spl(self.waveobs)
        # else ndim == 2
        else:
            w = w[:, 0]
            spl1 = UnivariateSpline(
                self.waveobs[w], fit_results[w, 0], w=1 / std_results[w, 0])
            spl2 = UnivariateSpline(
                self.waveobs[w], fit_results[w, 1], w=1 / std_results[w, 1])

            fit_results[:, 0] = spl1(self.waveobs)
            fit_results[:, 1] = spl2(self.waveobs)

        return fit_results

    def _fit_array_shape_assert(self, arr):
        assert (arr.ndim == 1 or arr.ndim == 2)
        assert (arr.shape[0] == self.nwbins)
        if arr.ndim == 2:
            assert (arr.shape[1] == 2)

    def fit(self, initial_guess, smooth=True):
        """ Syncronize all MPI processes and fit for ``var_lss`` and ``eta``.

        Second axis always contains ``eta`` values. Example::

            var_lss = initial_guess[:, 0]
            eta = initial_guess[:, 1]

        This implemented using :func:`scipy.optimize.curve_fit` with
        :attr:`e_var_delta` or :attr:`cov_var_delta` as absolute errors. Domain
        is bounded to ``(0, 2)``. These fits are then smoothed via
        :external+scipy:py:class:`scipy.interpolate.UnivariateSpline`
        using weights from ``curve_fit``,
        while missing values or failed wavelength bins are extrapolated.

        Arguments
        ---------
        initial_guess: :external+numpy:py:class:`ndarray <numpy.ndarray>`
            Initial guess for var_lss and eta. If 1D array, eta is fixed to
            one. If 2D, its shape must be ``(nwbins, 2)``.
        smooth: bool, default: True
            Smooth results using UnivariateSpline.

        Returns
        ---------
        fit_results: :external+numpy:py:class:`ndarray <numpy.ndarray>`
            Smoothed fit results at observed wavelengths where missing values
            are extrapolated. 1D array containing LSS variance if
            ``initial_guess`` is 1D. 2D containing eta values on the second
            axis if ``initial_guess`` is 2D ndarray.
        std_results: :external+numpy:py:class:`ndarray <numpy.ndarray>`
            Error on ``var_lss`` from sqrt of ``curve_fit`` output. Same
            behavior as ``fit_results``.
        """
        self._fit_array_shape_assert(initial_guess)
        self._allreduce()
        self._calc_subsampler_stats()

        nfails = 0
        fit_results = np.zeros_like(initial_guess)
        std_results = np.zeros_like(initial_guess)

        w_gtr_min = ((self.num_pixels > VarLSSFitter.min_num_pix)
                     & (self.num_qso > VarLSSFitter.min_num_qso))

        if self.use_cov:
            err_base = self.cov_var_delta
        else:
            err_base = self.e_var_delta

        for iwave in range(self.nwbins):
            i1 = iwave * self.nvarbins
            i2 = i1 + self.nvarbins
            wave_slice = np.s_[i1:i2]
            w = w_gtr_min[wave_slice]

            if w.sum() == 0:
                nfails += 1
                warn_mpi(
                    "Not enough statistics for VarLSSFitter at"
                    f" wave_obs: {self.waveobs[iwave]:.2f}.",
                    self.mpi_rank)
                continue

            if self.use_cov:
                err2use = err_base[iwave][:, w][w, :]
            else:
                err2use = err_base[wave_slice][w]

            try:
                pfit, pcov = curve_fit(
                    VarLSSFitter.variance_function,
                    self.var_centers[wave_slice][w],
                    self.var_delta[wave_slice][w],
                    p0=initial_guess[iwave],
                    sigma=err2use,
                    absolute_sigma=True,
                    check_finite=True,
                    bounds=(0, 2)
                )
            except Exception as e:
                nfails += 1
                warn_mpi(
                    "VarLSSFitter failed at wave_obs: "
                    f"{self.waveobs[iwave]:.2f}. "
                    f"Reason: {e}. Extrapolating.",
                    self.mpi_rank)
            else:
                fit_results[iwave] = pfit
                std_results[iwave] = np.sqrt(np.diag(pcov))

        invalid_ratio = nfails / fit_results.shape[0]
        if invalid_ratio > 0.4:
            raise QsonicException(
                "VarLSSFitter failed at more than 40% points.")

        if nfails > 0:
            warn_mpi(
                f"VarLSSFitter failed and extrapolated at {nfails} points.",
                self.mpi_rank)

        # Smooth new estimates
        if smooth:
            fit_results = self._smooth_fit_results(fit_results, std_results)

        return fit_results, std_results

    def write(self, mpi_saver, min_snr=0, max_snr=100):
        """ Write variance statistics to FITS file in 'VAR_STATS' extension.

        Arguments
        ---------
        mpi_saver: MPISaver
            MPI FITS file handler.
        min_snr: float, default: 0
            Minimum SNR in this sample to be written into header.
        max_snr: float, default: 100
            Maximum SNR in this sample to be written into header.
        """
        hdr_dict = {
            'MINNPIX': VarLSSFitter.min_num_pix,
            'MINNQSO': VarLSSFitter.min_num_qso,
            'MINSNR': min_snr,
            'MAXSNR': max_snr,
            'WAVE1': self.waveobs[0],
            'WAVE2': self.waveobs[-1],
            'NWBINS': self.nwbins,
            'IVAR1': self.ivar_edges[0],
            'IVAR2': self.ivar_edges[-1],
            'NVARBINS': self.nvarbins
        }

        data_to_write = [
            np.repeat(self.waveobs, self.nvarbins),
            self.var_centers, self.e_var_centers,
            self.var_delta, self.e_var_delta,
            self.mean_delta, self.var2_delta, self.num_pixels, self.num_qso]

        names = ['wave', 'var_pipe', 'e_var_pipe', 'var_delta', 'e_var_delta',
                 'mean_delta', 'var2_delta', 'num_pixels', 'num_qso']

        if self.use_cov:
            cov_data = self.cov_var_delta.reshape(
                self.nwbins * self.nvarbins, self.nvarbins)
            data_to_write.append(cov_data)
            names.append("cov_var_delta")

        mpi_saver.write(
            data_to_write, names=names, extname="VAR_STATS", header=hdr_dict)

    @property
    def num_pixels(self):
        """:external+numpy:py:class:`ndarray <numpy.ndarray>`:
        Number of pixels in bins."""
        return self._num_pixels[self.wvalid_bins]

    @property
    def num_qso(self):
        """:external+numpy:py:class:`ndarray <numpy.ndarray>`:
        Number of quasars in bins."""
        return self._num_qso[self.wvalid_bins]

    @property
    def mean_delta(self):
        """:external+numpy:py:class:`ndarray <numpy.ndarray>`: Mean delta."""
        return self.subsampler.mean[0][self.wvalid_bins]

    @property
    def var_delta(self):
        """:external+numpy:py:class:`ndarray <numpy.ndarray>`:
        Variance delta."""
        return self.subsampler.mean[1][self.wvalid_bins]

    @property
    def e_var_delta(self):
        """:external+numpy:py:class:`ndarray <numpy.ndarray>`:
        Error on variance delta using delete-one Jackknife. The error of
        :attr:`mean_delta` is propagated, then regularized using
        :attr:`var2_delta`. See source code of :meth:`_calc_subsampler_stats`.
        """
        return np.sqrt(self.subsampler.variance[1][self.wvalid_bins])

    @property
    def cov_var_delta(self):
        """:external+numpy:py:class:`ndarray <numpy.ndarray>`:
        3D array of shape ``(nwbins, nvarbins, nvarbins)`` for the covariance
        on variance delta using delete-one Jackknife. The covariance
        of :attr:`mean_delta` is propagated. See
        :func:`qsonic.mathtools.block_covariance_of_square` for details.
        None if :attr:`use_cov` is False."""
        if not self.use_cov:
            return None
        cov = self.subsampler.covariance[1]
        return cov[1:-1, 1:-1, 1:-1]

    @property
    def var2_delta(self):
        """:external+numpy:py:class:`ndarray <numpy.ndarray>`:
        Variance delta^2."""
        return self.subsampler.mean[2][self.wvalid_bins]

    @property
    def var_centers(self):
        """:external+numpy:py:class:`ndarray <numpy.ndarray>`:
        Mean variance for the bin centers in **descending** order."""
        return self.subsampler.mean[3][self.wvalid_bins]

    @property
    def e_var_centers(self):
        """:external+numpy:py:class:`ndarray <numpy.ndarray>`:
        Error on the mean variance for the bin centers."""
        return np.sqrt(self.subsampler.variance[3][self.wvalid_bins])


class FluxStacker():
    """ The class to stack flux values to obtain IGM mean flux and other
    problems.

    This object can be called. Stacked flux is initialized to one. Reset before
    adding statistics.

    Parameters
    ----------
    w1obs: float
        Lower observed wavelength edge.
    w2obs: float
        Upper observed wavelength edge.
    dwobs: float
        Wavelength spacing.
    comm: MPI.COMM_WORLD or None, default: None
        MPI comm object to allreduce if enabled.

    Attributes
    ----------
    waveobs: :external+numpy:py:class:`ndarray <numpy.ndarray>`
        Wavelength centers in the observed frame.
    nwbins: int
        Number of wavelength bins
    dwobs: float
        Wavelength spacing. Usually same as observed grid.
    _interp: FastLinear1DInterp
        Interpolator. Saves stacked_flux in fp and weights in ep.
    comm: MPI.COMM_WORLD or None, default: None
        MPI comm object to allreduce if enabled.
    """

    def __init__(self, w1obs, w2obs, dwobs, comm=None):
        # Set up wavelength and inverse variance bins
        self.nwbins = int(round((w2obs - w1obs) / dwobs))
        wave_edges, self.dwobs = np.linspace(
            w1obs, w2obs, self.nwbins + 1, retstep=True)
        self.waveobs = (wave_edges[1:] + wave_edges[:-1]) / 2

        self.comm = comm

        self._interp = FastLinear1DInterp(
            self.waveobs[0], self.dwobs,
            np.ones(self.nwbins), ep=np.zeros(self.nwbins))

    def __call__(self, wave):
        return self._interp(wave)

    def add(self, wave, flux, weight):
        """ Add statistics of a single spectrum.

        Updates :attr:`stacked_flux` and :attr:`weights`. Assumes no spectra
        has ``wave < w1obs`` or ``wave > w2obs``.

        Arguments
        ---------
        wave: :external+numpy:py:class:`ndarray <numpy.ndarray>`
            Wavelength array.
        flux: :external+numpy:py:class:`ndarray <numpy.ndarray>`
            Flux array. Specifically f/C.
        weight: :external+numpy:py:class:`ndarray <numpy.ndarray>`
            Weight array.
        """
        wave_indx = ((wave - self.waveobs[0]) / self.dwobs + 0.5).astype(int)

        self._interp.fp += np.bincount(
            wave_indx, weights=flux * weight, minlength=self.nwbins)
        self._interp.ep += np.bincount(
            wave_indx, weights=weight, minlength=self.nwbins)

    def calculate(self):
        """Calculate stacked flux by allreducing if necessary."""
        if self.comm is not None:
            self.comm.Allreduce(MPI.IN_PLACE, self._interp.fp)
            self.comm.Allreduce(MPI.IN_PLACE, self._interp.ep)

        w = self._interp.ep > 0
        self._interp.fp[w] /= self._interp.ep[w]
        self._interp.fp[~w] = 0

    def reset(self):
        """Reset :attr:`stacked_flux` and :attr:`weights` arrays to zero."""
        self._interp.fp *= 0
        self._interp.ep *= 0

    @property
    def stacked_flux(self):
        """:external+numpy:py:class:`ndarray <numpy.ndarray>`: Stacked flux."""
        return self._interp.fp

    @property
    def weights(self):
        """:external+numpy:py:class:`ndarray <numpy.ndarray>`: Weights."""
        return self._interp.ep<|MERGE_RESOLUTION|>--- conflicted
+++ resolved
@@ -130,12 +130,6 @@
     def _get_fiducial_interp(self, fname, col2read):
         """ Return an interpolator for mean flux or var_lss.
 
-<<<<<<< HEAD
-        FITS file must have a 'STATS' extension, which must have 'LAMBDA',
-        'MEANFLUX' and 'VAR' columns. This is the same format as raw_io output
-        from picca. 'LAMBDA' must be linearly and equally spaced.
-        This function sets up ``col2read`` as FastLinear1DInterp object.
-=======
         FITS file must have a **STATS** extention, which must have **LAMBDA**,
         **MEANFLUX** and **VAR_LSS** columns. This is the same format as rawio
         output from picca, except **VAR** column in picca is the variance of
@@ -143,7 +137,6 @@
         requiring variance on deltas in a new column. **LAMBDA** must be
         linearly and equally spaced. This function sets up ``col2read`` as
         FastLinear1DInterp object.
->>>>>>> d6950383
 
         Arguments
         ---------
