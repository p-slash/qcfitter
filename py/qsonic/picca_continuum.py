"""Continuum fitting module."""
import argparse

import numpy as np
from numba import njit
import fitsio
from iminuit import Minuit
from scipy.optimize import minimize, curve_fit
from scipy.interpolate import UnivariateSpline
from scipy.special import legendre, roots_genlaguerre

from mpi4py import MPI

from qsonic import QsonicException
from qsonic.spectrum import valid_spectra
from qsonic.mpi_utils import logging_mpi, mpi_fnc_bcast, MPISaver
from qsonic.mathtools import (
    mypoly1d, block_covariance_of_square,
    FastLinear1DInterp, FastCubic1DInterp,
    SubsampleCov
)


def add_picca_continuum_parser(parser=None):
    """ Adds PiccaContinuumFitter related arguments to parser. These
    arguments are grouped under 'Continuum fitting options'. All of them
    come with defaults, none are required.

    Arguments
    ---------
    parser: argparse.ArgumentParser, default: None

    Returns
    ---------
    parser: argparse.ArgumentParser
    """
    if parser is None:
        parser = argparse.ArgumentParser(
            formatter_class=argparse.ArgumentDefaultsHelpFormatter)

    cont_group = parser.add_argument_group('Continuum fitting options')

    cont_group.add_argument(
        "--num-iterations", type=int, default=10,
        help="Number of iterations for continuum fitting.")
    cont_group.add_argument(
        "--true-continuum", action="store_true",
        help="True continuum analysis deltas if mock analysis")
    cont_group.add_argument(
        "--fiducial-meanflux", help="Fiducial mean flux FITS file.")
    cont_group.add_argument(
        "--fiducial-varlss", help="Fiducial var_lss FITS file.")
    cont_group.add_argument(
        "--cont-order", type=int, default=1,
        help="Order of continuum fitting polynomial.")
    cont_group.add_argument(
        "--var-fit-eta", action="store_true",
        help="Fit for noise calibration (eta).")
    cont_group.add_argument(
        "--var-use-cov", action="store_true",
        help="Use covariance in varlss-eta fitting.")
    cont_group.add_argument(
        "--normalize-stacked-flux", action="store_true",
        help=("Force stacked flux to be one at the end."
              "Note this does not change STACKED_FLUX in attributes. "
              "It only updates CONT of each delta.")
    )
    cont_group.add_argument(
        "--rfdwave", type=float, default=0.8,
        help="Rest-frame wave steps. Complies with forest limits")
    cont_group.add_argument(
        "--minimizer", default="iminuit", choices=["iminuit", "l_bfgs_b"],
        help="Minimizer to fit the continuum.")

    return parser


class PiccaContinuumFitter():
    """ Picca continuum fitter class.

    Fits spectra without coadding. Pipeline inverse variance preferably should
    be smoothed before fitting. Mean continuum and var_lss are smoothed using
    inverse weights and cubic spline to help numerical stability.

    When fitting for var_lss, number of wavelength bins in the observed frame
    for variance fitting ``nwbins`` are calculated by demanding 120 A steps
    between bins as closely as possible by :class:`VarLSSFitter`.

    Contruct an instance, then call :meth:`iterate` with local spectra.

    Parameters
    ----------
    args: argparse.Namespace
        Namespace. Wavelength values are taken to be the edges (not centers).
        See respective parsers for default values.

    Attributes
    ----------
    nbins: int
        Number of bins for the mean continuum in the rest frame.
    rfwave: :external+numpy:py:class:`ndarray <numpy.ndarray>`
        Rest-frame wavelength centers for the mean continuum.
    _denom: float
        Denominator for the slope term in the continuum model.
    meancont_interp: FastCubic1DInterp
        Fast cubic spline object for the mean continuum.
    minimizer: function
        Function that points to one of the minimizer options.
    comm: MPI.COMM_WORLD
        MPI comm object to reduce, broadcast etc.
    mpi_rank: int
        Rank of the MPI process.
    meanflux_interp: FastLinear1DInterp
        Interpolator for mean flux. If fiducial is not set, this equals to 1.
    flux_stacker: FluxStacker
        Stacks flux. Set up with 8 A wavelength bin size.
    varlss_fitter: VarLSSFitter or None
        None if fiducials are set for var_lss.
    varlss_interp: FastLinear1DInterp or FastCubic1DInterp
        Cubic spline for var_lss if fitting. Linear if from file.
    eta_interp: FastCubic1DInterp
        Interpolator for eta. Returns one if fiducial var_lss is set.
    niterations: int
        Number of iterations from ``args.num_iterations``.
    cont_order: int
        Order of continuum polynomial from ``args.cont_order``.
    outdir: str or None
        Directory to save catalogs. If None or empty, does not save.
    fit_eta: bool
        True if fitting eta and fiducial var_lss is not set.
    normalize_stacked_flux: bool
        Normalizes observed flux to be 1 if True.
    """

    def _get_fiducial_interp(self, fname, col2read):
        """ Return an interpolator for mean flux or var_lss.

        FITS file must have a **STATS** extention, which must have **LAMBDA**,
        **MEANFLUX** and **VAR_LSS** columns. This is the same format as rawio
        output from picca, except **VAR** column in picca is the variance of
        flux not deltas. We break away from that convention by explicitly
        requiring variance on deltas in a new column. **LAMBDA** must be
        linearly and equally spaced. This function sets up ``col2read`` as
        FastLinear1DInterp object.

        Arguments
        ---------
        fname: str
            Filename of the FITS file.
        col2read: str
            Should be **MEANFLUX** or **VAR_LSS**.

        Returns
        -------
        FastLinear1DInterp

        Raises
        ------
        QsonicException
            If **LAMBDA** is not equally spaced or ``col2read`` is not in the
            file.
        """
        def _read(fname, col2read):
            with fitsio.FITS(fname) as fts:
                data = fts['STATS'].read()

            waves = data['LAMBDA']
            waves_0 = waves[0]
            dwave = waves[1] - waves[0]
            nsize = waves.size

            if not np.allclose(np.diff(waves), dwave):
                raise Exception(
                    "Failed to construct fiducial mean flux or varlss from "
                    f"{fname}::LAMBDA is not equally spaced.")

            data = np.array(data[col2read], dtype='d')

            return FastLinear1DInterp(waves_0, dwave, data, ep=np.zeros(nsize))

        return mpi_fnc_bcast(
            _read, self.comm, self.mpi_rank,
            f"Failed to construct fiducial mean flux or varlss from {fname}.",
            fname, col2read)

    def __init__(self, args):
        # We first decide how many bins will approximately satisfy
        # rest-frame wavelength spacing. Then we create wavelength edges, and
        # transform these edges into centers
        self.nbins = int(round(
            (args.forest_w2 - args.forest_w1) / args.rfdwave))
        edges, self.dwrf = np.linspace(
            args.forest_w1, args.forest_w2, self.nbins + 1, retstep=True)
        self.rfwave = (edges[1:] + edges[:-1]) / 2
        self._denom = np.log(self.rfwave[-1] / self.rfwave[0])

        self.meancont_interp = FastCubic1DInterp(
            self.rfwave[0], self.dwrf, np.ones(self.nbins),
            ep=np.zeros(self.nbins))

        if args.minimizer == "iminuit":
            self.minimizer = self._iminuit_minimizer
        elif args.minimizer == "l_bfgs_b":
            self.minimizer = self._scipy_l_bfgs_b_minimizer
        else:
            raise QsonicException(
                "Undefined minimizer. Developer forgot to implement.")

        self.comm = MPI.COMM_WORLD
        self.mpi_rank = self.comm.Get_rank()

        if args.fiducial_meanflux:
            self.meanflux_interp = self._get_fiducial_interp(
                args.fiducial_meanflux, 'MEANFLUX')
        else:
            self.meanflux_interp = FastLinear1DInterp(
                args.wave1, args.wave2 - args.wave1, np.ones(3))

        self.flux_stacker = FluxStacker(
            args.wave1, args.wave2, 8., comm=self.comm)

        if args.fiducial_varlss:
            self.varlss_fitter = None
            self.varlss_interp = self._get_fiducial_interp(
                args.fiducial_varlss, 'VAR_LSS')
        else:
            self.varlss_fitter = VarLSSFitter(
                args.wave1, args.wave2, use_cov=args.var_use_cov,
                comm=self.comm)
            self.varlss_interp = FastCubic1DInterp(
                self.varlss_fitter.waveobs[0], self.varlss_fitter.dwobs,
                0.1 * np.ones(self.varlss_fitter.nwbins),
                ep=np.zeros(self.varlss_fitter.nwbins))

        self.eta_interp = FastCubic1DInterp(
            self.varlss_interp.xp0, self.varlss_interp.dxp,
            np.ones_like(self.varlss_interp.fp),
            ep=np.zeros_like(self.varlss_interp.fp))

        self.niterations = args.num_iterations
        self.cont_order = args.cont_order
        self.outdir = args.outdir
        self.fit_eta = args.var_fit_eta
        self.normalize_stacked_flux = args.normalize_stacked_flux

    def _continuum_costfn(self, x, wave, flux, ivar_sm, z_qso):
        """ Cost function to minimize for each quasar.

        This is a modified chi2 where amplitude is also part of minimization.
        Cost of each arm is simply added to the total cost.

        Arguments
        ---------
        x: :external+numpy:py:class:`ndarray <numpy.ndarray>`
            Polynomial coefficients for quasar diversity.
        wave: dict(:external+numpy:py:class:`ndarray <numpy.ndarray>`)
            Observed-frame wavelengths.
        flux: dict(:external+numpy:py:class:`ndarray <numpy.ndarray>`)
            Flux.
        ivar_sm: dict(:external+numpy:py:class:`ndarray <numpy.ndarray>`)
            Smooth inverse variance.
        z_qso: float
            Quasar redshift.

        Returns
        ---------
        cost: float
            Cost (modified chi2) for a given ``x``.
        """
        cost = 0

        for arm, wave_arm in wave.items():
            cont_est = self.get_continuum_model(x, wave_arm / (1 + z_qso))
            # no_neg = np.sum(cont_est<0)
            # penalty = wave_arm.size * no_neg**2

            cont_est *= self.meanflux_interp(wave_arm)

            var_lss = self.varlss_interp(wave_arm) * cont_est**2
            eta = self.eta_interp(wave_arm)
            weight = ivar_sm[arm] / (eta + ivar_sm[arm] * var_lss)
            w = weight > 0

            cost += np.dot(
                weight, (flux[arm] - cont_est)**2
            ) - np.log(weight[w]).sum()  # + penalty

        return cost

    def get_continuum_model(self, x, wave_rf_arm):
        """ Returns interpolated continuum model.

        Arguments
        ---------
        x: :external+numpy:py:class:`ndarray <numpy.ndarray>`
            Polynomial coefficients for quasar diversity.
        wave_rf_arm: :external+numpy:py:class:`ndarray <numpy.ndarray>`
            Rest-frame wavelength per arm.

        Returns
        ---------
        cont: :external+numpy:py:class:`ndarray <numpy.ndarray>`
            Continuum at `wave_rf_arm` values given `x`.
        """
        slope = np.log(wave_rf_arm / self.rfwave[0]) / self._denom

        cont = self.meancont_interp(wave_rf_arm) * mypoly1d(x, 2 * slope - 1)
        # Multiply with resolution
        # Edges are difficult though

        return cont

    def _iminuit_minimizer(self, spec, a0):
        def _cost(x):
            return self._continuum_costfn(
                x, spec.forestwave, spec.forestflux, spec.forestivar_sm,
                spec.z_qso)

        x0 = np.zeros_like(spec.cont_params['x'])
        x0[0] = a0
        mini = Minuit(_cost, x0)
        mini.errordef = Minuit.LEAST_SQUARES
        mini.migrad()

        result = {}

        result['valid'] = mini.valid
        result['x'] = np.array(mini.values)
        result['xcov'] = np.array(mini.covariance)

        return result

    def _scipy_l_bfgs_b_minimizer(self, spec, a0):
        x0 = np.zeros_like(spec.cont_params['x'])
        x0[0] = a0
        mini = minimize(
            self._continuum_costfn,
            x0,
            args=(spec.forestwave,
                  spec.forestflux,
                  spec.forestivar_sm,
                  spec.z_qso),
            method='L-BFGS-B',
            bounds=None,
            jac=None
        )

        result = {}

        result['valid'] = mini.success
        result['x'] = mini.x
        result['xcov'] = mini.hess_inv.todense()

        return result

    def fit_continuum(self, spec):
        """ Fits the continuum for a single Spectrum.

        This function uses
        :attr:`forestivar_sm <qsonic.spectrum.Spectrum.forestivar_sm>` in
        inverse variance, which must be smoothed beforehand.
        It also modifies
        :attr:`cont_params <qsonic.spectrum.Spectrum.cont_params>`
        dictionary's ``valid, cont, x, xcov, chi2, dof`` keys.
        If the best-fitting continuum is **negative at any point**, the fit is
        **invalidated**. Chi2 is set separately without using the
        :meth:`cost function <._continuum_costfn>`.
        ``x`` key is the best-fitting parameter, and ``xcov`` is their inverse
        Hessian ``hess_inv`` given by
        :external+scipy:func:`scipy.optimize.minimize` using 'L-BFGS-B' method.

        Arguments
        ---------
        spec: Spectrum
            Spectrum object to fit.
        """
        # We can precalculate meanflux and varlss here,
        # and store them in respective keys to spec.cont_params

        def get_a0():
            a0 = 0
            n0 = 1e-6
            for arm, ivar_arm in spec.forestivar_sm.items():
                a0 += np.dot(spec.forestflux[arm], ivar_arm)
                n0 += np.sum(ivar_arm)

            return a0 / n0

        result = self.minimizer(spec, get_a0())
        spec.cont_params['valid'] = result['valid']

        if spec.cont_params['valid']:
            spec.cont_params['cont'] = {}
            for arm, wave_arm in spec.forestwave.items():
                cont_est = self.get_continuum_model(
                    result['x'], wave_arm / (1 + spec.z_qso))

                if any(cont_est < 0):
                    spec.cont_params['valid'] = False
                    break

                cont_est *= self.meanflux_interp(wave_arm)
                # cont_est *= self.flux_stacker(wave_arm)
                spec.cont_params['cont'][arm] = cont_est

        spec.set_forest_weight(self.varlss_interp, self.eta_interp)
        # We can further eliminate spectra based chi2
        spec.calc_continuum_chi2()

        if spec.cont_params['valid']:
            spec.cont_params['x'] = result['x']
            spec.cont_params['xcov'] = result['xcov']
        else:
            spec.cont_params['cont'] = None
            spec.cont_params['chi2'] = -1

    def fit_continua(self, spectra_list):
        """ Fits all continua for a list of Spectrum objects.

        Arguments
        ---------
        spectra_list: list(Spectrum)
            Spectrum objects to fit.

        Raises
        ------
        QsonicException
            If there are no valid fits.
        """
        num_valid_fits = 0
        num_invalid_fits = 0

        # For each forest fit continuum
        for spec in spectra_list:
            self.fit_continuum(spec)

            if not spec.cont_params['valid']:
                num_invalid_fits += 1
            else:
                num_valid_fits += 1

        num_valid_fits = self.comm.allreduce(num_valid_fits)
        num_invalid_fits = self.comm.allreduce(num_invalid_fits)
        logging_mpi(f"Number of valid fits: {num_valid_fits}", self.mpi_rank)
        logging_mpi(f"Number of invalid fits: {num_invalid_fits}",
                    self.mpi_rank)

        if num_valid_fits == 0:
            raise QsonicException("Crucial error: No valid continuum fits!")

        invalid_ratio = num_invalid_fits / (num_valid_fits + num_invalid_fits)
        if invalid_ratio > 0.2:
            logging_mpi(
                "More than 20% spectra have invalid fits.", self.mpi_rank,
                "warning")

    def _project_normalize_meancont(self, new_meancont):
        """ Project out higher order Legendre polynomials from the new mean
        continuum since these are degenerate with the free fitting parameters.
        Returns a normalized mean continuum. Integrals are calculated using
        ``np.trapz`` with ``ln lambda_RF`` as x array.

        Arguments
        ---------
        new_meancont: :external+numpy:py:class:`ndarray <numpy.ndarray>`
            First estimate of the new mean continuum.

        Returns
        ---------
        new_meancont: :class:`ndarray <numpy.ndarray>`
            Legendere polynomials projected out and normalized mean continuum.
        mean: float
            Normalization of the mean continuum.
        """
        x = np.log(self.rfwave / self.rfwave[0]) / self._denom

        for ci in range(1, self.cont_order + 1):
            norm = 2 * ci + 1
            leg_ci = legendre(ci)(2 * x - 1)

            B = norm * np.trapz(new_meancont * leg_ci, x=x)
            new_meancont -= B * leg_ci

        # normalize
        mean = np.trapz(new_meancont, x=x)
        new_meancont /= mean

        return new_meancont, mean

    def update_mean_cont(self, spectra_list):
        """ Update the global mean continuum and stacked flux.

        Uses :attr:`forestivar_sm <qsonic.spectrum.Spectrum.forestivar_sm>`
        in inverse variance, but must be set beforehand.
        Raw mean continuum estimates are smoothed with a weighted
        :external+scipy:py:class:`scipy.interpolate.UnivariateSpline`. The mean
        continuum is removed from higher Legendre polynomials and normalized by
        the mean. This function updates
        :attr:`meancont_interp.fp <.meancont_interp>`.

        Arguments
        ---------
        spectra_list: list(Spectrum)
            Spectrum objects to fit.

        Returns
        ---------
        has_converged: bool
            True if all continuum updates on every point are less than 0.33
            times the error estimates.
        """
        norm_flux = np.zeros(self.nbins)
        std_flux = np.empty(self.nbins)
        counts = np.zeros(self.nbins)
        self.flux_stacker.reset()

        for spec in valid_spectra(spectra_list):
            for arm, wave_arm in spec.forestwave.items():
                wave_rf_arm = wave_arm / (1 + spec.z_qso)
                bin_idx = (
                    (wave_rf_arm - self.rfwave[0]) / self.dwrf + 0.5
                ).astype(int)

                cont = spec.cont_params['cont'][arm]
                flux = spec.forestflux[arm] / cont
                weight = spec.forestweight[arm] * cont**2
                # Deconvolve resolution matrix ?

                norm_flux += np.bincount(
                    bin_idx, weights=flux * weight, minlength=self.nbins)
                counts += np.bincount(
                    bin_idx, weights=weight, minlength=self.nbins)

                self.flux_stacker.add(wave_arm, flux, weight)

        self.flux_stacker.calculate()
        self.comm.Allreduce(MPI.IN_PLACE, norm_flux)
        self.comm.Allreduce(MPI.IN_PLACE, counts)
        w = counts > 0

        if w.sum() != self.nbins:
            logging_mpi(
                "Extrapolating empty bins in the mean continuum.",
                self.mpi_rank, "warning")

        norm_flux[w] /= counts[w]
        norm_flux[~w] = np.mean(norm_flux[w])
        std_flux[w] = 1 / np.sqrt(counts[w])
        std_flux[~w] = 10 * np.mean(std_flux[w])

        # Smooth new estimates
        spl = UnivariateSpline(self.rfwave, norm_flux, w=1 / std_flux)
        new_meancont = spl(self.rfwave)
        new_meancont *= self.meancont_interp.fp

        # remove tilt and higher orders and normalize
        new_meancont, mean_ = self._project_normalize_meancont(new_meancont)

        norm_flux = new_meancont / self.meancont_interp.fp - 1
        std_flux /= mean_

        self.meancont_interp.reset(new_meancont, ep=std_flux)

        all_pt_test = np.all(np.abs(norm_flux) < 0.33 * std_flux)
        chi2_change = np.sum((norm_flux / std_flux)**2) / self.nbins
        has_converged = (chi2_change < 1e-3) | all_pt_test

        if self.mpi_rank != 0:
            return has_converged

        text = ("Continuum updates:\n" "rfwave\t| update\t| error\n")

        sl = np.s_[::max(1, self.nbins // 10)]
        for w, n, e in zip(self.rfwave[sl], norm_flux[sl], std_flux[sl]):
            text += f"{w:7.2f}\t| {n:7.2e}\t| +- {e:7.2e}\n"

        text += f"Change in chi2: {chi2_change*100:.4e}%"
        logging_mpi(text, 0)

        return has_converged

    def update_var_lss_eta(self, spectra_list):
        """ Fit and update var_lss and eta if enabled. See
        :class:`VarLSSFitter` for fitting details.

        Arguments
        ---------
        spectra_list: list(Spectrum)
            Spectrum objects to fit.
        """
        if self.varlss_fitter is None:
            return

        self.varlss_fitter.reset()

        for spec in valid_spectra(spectra_list):
            for arm, wave_arm in spec.forestwave.items():
                cont = spec.cont_params['cont'][arm]
                delta = spec.forestflux[arm] / cont - 1
                ivar = spec.forestivar[arm] * cont**2
                msnr = spec.mean_snr[arm]

                self.varlss_fitter.add(wave_arm, delta, ivar, msnr)

        # Else, fit for var_lss
        if self.fit_eta:
            text = "Fitting var_lss and eta"
            initial_guess = np.vstack(
                (self.varlss_interp.fp, self.eta_interp.fp)).T
        else:
            text = "Fitting var_lss"
            initial_guess = self.varlss_interp.fp

        logging_mpi(text, self.mpi_rank)
        y, ep = self.varlss_fitter.fit(initial_guess)

        if not self.fit_eta:
            self.varlss_interp.reset(y, ep=ep)
        else:
            self.varlss_interp.reset(y[:, 0], ep=ep[:, 0])
            self.eta_interp.reset(y[:, 1], ep=ep[:, 1])

        if self.mpi_rank != 0:
            return

        step = max(1, self.varlss_fitter.nwbins // 10)
        text = ("Variance fitting results:\n"
                "wave\t| var_lss +-  error \t|   eta   +-  error")

        for i in range(0, self.varlss_fitter.nwbins, step):
            w = self.varlss_fitter.waveobs[i]
            v = self.varlss_interp.fp[i]
            ve = self.varlss_interp.ep[i]
            n = self.eta_interp.fp[i]
            ne = self.eta_interp.ep[i]
            text += \
                f"\n{w:7.2f}\t| {v:7.2e} +- {ve:7.2e}\t| {n:7.2e} +- {ne:7.2e}"

        logging_mpi(text, 0)

    def _normalize_flux(self, spectra_list):
        """Multiplies continuum estimates with stacked values in order to
        normalize flux in the observed grid to be 1 if
        ``--normalize-stacked-flux`` is passed.

        Arguments
        ---------
        spectra_list: list(Spectrum)
            Spectrum objects.
        """
        if not self.normalize_stacked_flux:
            return

        logging_mpi("Forcing stacked flux to be one.", self.mpi_rank)

        for spec in valid_spectra(spectra_list):
            for arm, wave_arm in spec.forestwave.items():
                spec.cont_params['cont'][arm] *= self.flux_stacker(wave_arm)

    def iterate(self, spectra_list):
        """Main function to fit continua and iterate.

        Consists of three major steps: initializing, fitting, updating global
        variables. The initialization sets ``cont_params`` variable of every
        Spectrum object. Continuum polynomial order is carried by setting
        ``cont_params[x]``. At each iteration:

        1. Global variables (mean continuum, var_lss) are saved to
           ``attributes.fits`` file. This ensures the order of what is used in
           each iteration.
        2. All spectra are fit.
        3. Mean continuum is updated by stacking, smoothing and removing
           degenarate modes. Check for convergence if update is small.
        4. If fitting for var_lss, fit and update by calculating variance
           statistics.

        Arguments
        ---------
        spectra_list: list(Spectrum)
            Spectrum objects to fit.
        """
        has_converged = False

        for spec in spectra_list:
            spec.cont_params['method'] = 'picca'
            spec.cont_params['x'] = np.append(
                spec.cont_params['x'][0], np.zeros(self.cont_order))
            spec.cont_params['xcov'] = np.eye(self.cont_order + 1)
            spec.cont_params['dof'] = \
                spec.get_real_size() - self.cont_order - 1

        fname = f"{self.outdir}/attributes.fits" if self.outdir else ""
        fattr = MPISaver(fname, self.mpi_rank)

        for it in range(self.niterations):
            logging_mpi(
                f"Fitting iteration {it+1}/{self.niterations}", self.mpi_rank)

            self.save(fattr, f"-{it + 1}")

            # Fit all continua one by one
            self.fit_continua(spectra_list)
            # Stack all spectra in each process
            # Broadcast and recalculate global functions
            has_converged = self.update_mean_cont(spectra_list)

            self.update_var_lss_eta(spectra_list)

            if has_converged:
                logging_mpi("Iteration has converged.", self.mpi_rank)
                break

        if not has_converged:
            logging_mpi("Iteration has NOT converged.", self.mpi_rank,
                        "warning")

        self._normalize_flux(spectra_list)

        self.save(fattr)
        if self.varlss_fitter:
            self.varlss_fitter.write(fattr)
        fattr.close()
        logging_mpi("All continua are fit.", self.mpi_rank)

    def true_continuum(self, spectra_list):
        """True continuum reduction. Uses fiducials for mean flux and varlss
        interpolation. Continuum is interpolated using a cubic spline.

        .. warning::

            This function would work even if you did not pass any fiducial.

        Arguments
        ---------
        spectra_list: list(Spectrum)
            Spectrum objects.
        """
        self.cont_order = 0

        for spec in spectra_list:
            spec.cont_params['method'] = 'true'
            spec.cont_params['valid'] = True
            spec.cont_params['x'] = np.zeros(1)
            spec.cont_params['xcov'] = np.eye(1)
            spec.cont_params['dof'] = spec.get_real_size()
            spec.cont_params['cont'] = {}

            w1 = spec.cont_params['true_data_w1']
            dwave = spec.cont_params['true_data_dwave']
            tcont = spec.cont_params['true_data']

            tcont_interp = FastCubic1DInterp(w1, dwave, tcont)

            for arm, wave_arm in spec.forestwave.items():
                cont_est = tcont_interp(wave_arm)
                cont_est *= self.meanflux_interp(wave_arm)
                spec.cont_params['cont'][arm] = cont_est

            spec.set_forest_weight(self.varlss_interp)
            spec.calc_continuum_chi2()

        self.update_mean_cont(spectra_list)
        self.update_var_lss_eta(spectra_list)
        self._normalize_flux(spectra_list)

        fname = f"{self.outdir}/attributes.fits" if self.outdir else ""
        fattr = MPISaver(fname, self.mpi_rank)
        self.save(fattr)
        if self.varlss_fitter:
            self.varlss_fitter.write(fattr)
        fattr.close()

        logging_mpi("True continuum applied.", self.mpi_rank)

    def save(self, fattr, suff=''):
        """Save mean continuum and var_lss (if fitting) to a fits file.

        Arguments
        ---------
        fattr: MPISaver
            File handler to save only on master node.
        suff: str
            Suffix for the current iteration number.
        """
        fattr.write(
            [self.rfwave, self.meancont_interp.fp, self.meancont_interp.ep],
            names=['lambda_rf', 'mean_cont', 'e_mean_cont'],
            extname=f'CONT{suff}')

        fattr.write(
            [self.flux_stacker.waveobs, self.flux_stacker.stacked_flux],
            names=['lambda', 'stacked_flux'],
            extname=f'STACKED_FLUX{suff}')

        if self.varlss_fitter is None:
            return

        fattr.write(
            [self.varlss_fitter.waveobs,
             self.varlss_interp.fp, self.varlss_interp.ep,
             self.eta_interp.fp, self.eta_interp.ep],
            names=['lambda', 'var_lss', 'e_var_lss', 'eta', 'e_eta'],
            extname=f'VAR_FUNC{suff}')

    def save_contchi2_catalog(self, spectra_list):
        """Save the chi2 catalog that includes information regarding chi2,
        mean_snr, targetid, etc. if ``self.outdir`` is set. All values are
        gathered to and saved on the master node.

        Arguments
        ---------
        spectra_list: list(Spectrum)
            Spectrum objects to fit.
        """
        if not self.outdir:
            return

        logging_mpi("Saving continuum chi2 catalog.", self.mpi_rank)
        corder = self.cont_order + 1

        dtype = np.dtype([
            ('TARGETID', 'int64'), ('Z', 'f4'), ('HPXPIXEL', 'i8'),
            ('ARMS', 'U5'), ('MEANSNR', 'f4', 3), ('RSNR', 'f4'),
            ('MPI_RANK', 'i4'),
            ('CONT_valid', bool), ('CONT_chi2', 'f4'), ('CONT_dof', 'i4'),
            ('CONT_x', 'f4', (corder, )), ('CONT_xcov', 'f4', (corder**2, ))
        ])
        local_catalog = np.empty(len(spectra_list), dtype=dtype)

        for i, spec in enumerate(spectra_list):
            mean_snrs = np.zeros(3)
            _x = list(spec.mean_snr.values())
            mean_snrs[:len(_x)] = _x

            row = local_catalog[i]
            row['TARGETID'] = spec.targetid
            row['Z'] = spec.z_qso
            row['HPXPIXEL'] = spec.catrow['HPXPIXEL']
            row['ARMS'] = ",".join(spec.mean_snr.keys())
            row['MEANSNR'] = mean_snrs
            row['RSNR'] = spec.rsnr
            row['MPI_RANK'] = self.mpi_rank
            for lbl in ['valid', 'x', 'chi2', 'dof']:
                row[f'CONT_{lbl}'] = spec.cont_params[lbl]
            row['CONT_xcov'] = spec.cont_params['xcov'].ravel()

        all_catalogs = self.comm.gather(local_catalog)
        if self.mpi_rank == 0:
            all_catalog = np.concatenate(all_catalogs)
            fts = fitsio.FITS(
                f"{self.outdir}/continuum_chi2_catalog.fits", 'rw',
                clobber=True)
            fts.write(all_catalog, extname='CHI2_CAT')
            fts.close()


@njit("f8[:, :](i8[:], f8[:], f8[:], i8)")
def _fast_weighted_vector_bincount(x, delta, var, minlength):
    xvec = np.zeros((4, minlength), dtype=np.float_)
    y = delta**2
    y2 = y**2

    for i in range(x.size):
        xvec[0, x[i]] += delta[i]
        xvec[1, x[i]] += y[i]
        xvec[2, x[i]] += y2[i]
        xvec[3, x[i]] += var[i]

    return xvec


class VarLSSFitter():
    """ Variance fitter for the large-scale fluctuations.

    Input wavelengths and variances are the bin edges, so centers will be
    shifted. Valid bins require at least 100 pixels from 10 quasars. Assumes no
    spectra has `wave < w1obs` or `wave > w2obs`.

    .. note::

        This class is designed to be used in a linear fashion. You create it,
        add statistics to it and finally fit. After :meth:`fit` is called,
        :meth:`fit` and :meth:`add` **cannot** be called again. You may
        :meth:`reset` and start over.

    Usage::

        ...
        varfitter = VarLSSFitter(
            wave1, wave2, nwbins,
            var1, var2, nvarbins,
            nsubsamples=100, comm=comm)
        # Change static minimum numbers for valid statistics
        VarLSSFitter.min_num_pix = min_num_pix
        VarLSSFitter.min_num_qso = min_num_qso

        for delta in deltas_list:
            varfitter.add(delta.wave, delta.delta, delta.ivar)

        logging_mpi("Fitting variance for VarLSS and eta", mpi_rank)
        fit_results = np.ones((nwbins, 2))
        fit_results[:, 0] = 0.1
        fit_results, std_results = varfitter.fit(fit_results)

        varfitter.save("variance-file.fits")

        # You CANNOT call ``fit`` again!

    Parameters
    ----------
    w1obs: float
        Lower observed wavelength edge.
    w2obs: float
        Upper observed wavelength edge.
    nwbins: int, default: None
        Number of wavelength bins. If none, automatically calculated to yield
        120 A wavelength spacing.
    var1: float, default: 1e-4
        Lower variance edge.
    var2: float, default: 20
        Upper variance edge.
    nvarbins: int, default: 100
        Number of variance bins.
<<<<<<< HEAD
    nsnrbins: int, default: 15
        Number of mean SNR bins.
    nsubsamples: int, default: 100
        Number of subsamples for the Jackknife covariance.
    error_method: str, default: regJack
        Error estimation methods for var_delta. Must be one of
        :attr:`accepted_vardelta_error_methods`.
=======
    nsubsamples: int, default: None
        Number of subsamples for the Jackknife covariance. Auto determined by
        number of bins (``nvarbins^2``) if None.
    use_cov: bool, default: False
        Use the Jackknife covariance when fitting.
>>>>>>> e6a34582
    comm: MPI.COMM_WORLD or None, default: None
        MPI comm object to allreduce if enabled.

    Attributes
    ----------
    waveobs: :external+numpy:py:class:`ndarray <numpy.ndarray>`
        Wavelength centers in the observed frame.
    ivar_edges: :external+numpy:py:class:`ndarray <numpy.ndarray>`
        Inverse variance edges.
<<<<<<< HEAD
    snr_edges: :external+numpy:py:class:`ndarray <numpy.ndarray>`
        SNR edges, where centers correspond to generalized Laguerre polynomial
        roots as follows: ``roots_genlaguerre(nsnrbins, 2)[0] * 0.25``.
=======
>>>>>>> e6a34582
    minlength: int
        Minimum size of the combined bin count array. It includes underflow and
        overflow bins for wavelength, variance and SNR bins.
    wvalid_bins: :external+numpy:py:class:`ndarray <numpy.ndarray>`
        Bool array slicer to get non-overflow bins of 1D arrays.
    subsampler: SubsampleCov
        Subsampler object that stores mean_delta in i=0, var_delta in i=1
        , var2_delta in i=2, mean bin variance center in i=3, mean
        snr bin center in i=4.
    mean_delta: :external+numpy:py:class:`ndarray <numpy.ndarray>`
        Mean delta in valid bins.
    e_mean_delta: :external+numpy:py:class:`ndarray <numpy.ndarray>`
        Jackknife error on mean delta in valid bins.
    var_centers: :external+numpy:py:class:`ndarray <numpy.ndarray>`
        Variance centers in **descending** order in valid bins.
    comm: MPI.COMM_WORLD or None, default: None
        MPI comm object to allreduce if enabled.
    mpi_rank: int
        Rank of the MPI process if ``comm!=None``. Zero otherwise.
    """
<<<<<<< HEAD
    min_no_pix = 100
    """int: Minimum number of pixels a bin must have to be valid."""
    min_no_qso = 10
    """int: Minimum number of quasars a bin must have to be valid."""
    accepted_vardelta_error_methods = ["gauss", "regJack"]
    """list(str): Accepted error estimation methods for var_delta."""
    _name_index_map = {
        "mean_delta": 0, "var_delta": 1, "var2_delta": 2, "var_centers": 3,
        "snr_centers": 4
    }
    """dict: map to subsampler index."""
=======
    min_num_pix = 500
    """int: Minimum number of pixels a bin must have to be valid."""
    min_num_qso = 50
    """int: Minimum number of quasars a bin must have to be valid."""
>>>>>>> e6a34582

    @staticmethod
    def variance_function(var_pipe_snr, var_lss, eta=1, beta=0):
        """Variance model to be fit.

        .. math::

<<<<<<< HEAD
            \sigma^2_\mathrm{obs} =
            (\eta + \beta \mathrm{snr}) \sigma^2_\mathrm{pipe}
            + \sigma^2_\mathrm{LSS}
=======
            \\sigma^2_\\mathrm{obs} = \\eta \\sigma^2_\\mathrm{pipe} +
            \\sigma^2_\\mathrm{LSS}
>>>>>>> e6a34582

        Arguments
        ---------
        var_pipe_snr: :external+numpy:py:class:`ndarray <numpy.ndarray>`
            2D array for pipeline variance and mean SNR array. 0th is for
            variance, 1st is for mean snr.
        var_lss: :external+numpy:py:class:`ndarray <numpy.ndarray>`
            Large-scale structure variance.
        eta: float
            Pipeline variance calibration scalar.
        beta: float
            SNR dependence of variance calibration

        Returns
        -------
        :external+numpy:py:class:`ndarray <numpy.ndarray>`
            Expected variance of deltas.
        """
        var_pipe = var_pipe_snr[0]
        snr = var_pipe_snr[1]

        return (eta + beta * snr) * var_pipe + var_lss

    def get_bin_index(self, var_idx, snr_idx, wave_idx):
        """ Get the index for 1D array for variance, snr and wave indices.
        Underflow bins are taken into account.

        Arguments
        ---------
        var_idx: :external+numpy:py:class:`ndarray <numpy.ndarray>` or int
            Index for the variance bin.
        snr_idx: :external+numpy:py:class:`ndarray <numpy.ndarray>` or int
            Index for the SNR bin.
        wave_idx: :external+numpy:py:class:`ndarray <numpy.ndarray>` or int
            Index for the wavelength bin.

        Returns
        -------
        :external+numpy:py:class:`ndarray <numpy.ndarray>` or int
            Bin index the 1D array.
        """
        idx_all = (
            var_idx + (self.nvarbins + 2) * (
                snr_idx + (self.nsnrbins + 2) * wave_idx))

        return idx_all

    def _set_namespace(self):
        """Sets the namespace for cleaner access to :attr:`subsampler`
        mean and variance in valid bins. All keys of :attr:`_name_index_map`
        store means, and errors on the mean are stored with e_ prefix.
        """
        kw = {}
        for key, idx in VarLSSFitter._name_index_map.items():
            if self.subsampler.mean is None:
                kw[key] = None
                kw[f"e_{key}"] = None
                continue

            kw[key] = self.subsampler.mean[idx, self.wvalid_bins]
            kw[f"e_{key}"] = np.sqrt(
                self.subsampler.variance[idx, self.wvalid_bins])
        self.__dict__.update(kw)

    def __init__(
            self, w1obs, w2obs, nwbins=None,
            var1=1e-4, var2=20., nvarbins=100,
<<<<<<< HEAD
            nsnrbins=15,
            nsubsamples=100, error_method="regJack",
            comm=None
=======
            nsubsamples=None, use_cov=False, comm=None
>>>>>>> e6a34582
    ):
        if nwbins is None:
            nwbins = int(round((w2obs - w1obs) / 120.))

        self.nwbins = nwbins
        self.nvarbins = nvarbins
<<<<<<< HEAD
        self.nsnrbins = nsnrbins
        self.error_method = error_method
=======
        self.use_cov = use_cov
>>>>>>> e6a34582
        self.comm = comm

        # Set up wavelength and inverse variance bins
        wave_edges, self.dwobs = np.linspace(
            w1obs, w2obs, nwbins + 1, retstep=True)
        self.waveobs = (wave_edges[1:] + wave_edges[:-1]) / 2
        self.ivar_edges = np.logspace(
            -np.log10(var2), -np.log10(var1), nvarbins + 1)

        # Set up mean snr bins
        snr_centers = roots_genlaguerre(nsnrbins, 2)[0] * 0.25
        self.snr_edges = np.empty(nsnrbins + 1)
        self.snr_edges[0] = 0
        for i in range(nsnrbins):
            self.snr_edges[i + 1] = 2 * snr_centers[i] - self.snr_edges[i]

        # Set up arrays to store statistics
        self.minlength = (
            (self.nvarbins + 2) * (self.nwbins + 2) * (self.nsnrbins + 2))
        # Bool array slicer for get non-overflow bins in 1D array
        self.wvalid_bins = np.zeros(self.minlength, dtype=bool)
        for iwave in range(1, self.nwbins + 1):
            for isnr in range(1, self.nsnrbins + 1):
                i1 = self.get_bin_index(1, isnr, iwave)
                i2 = i1 + self.nvarbins
                self.wvalid_bins[i1:i2] = True

        self._num_pixels = np.zeros(self.minlength, dtype=int)
        self._num_qso = np.zeros(self.minlength, dtype=int)

        # If ran with MPI, save mpi_rank first
        # Then shift each container to remove possibly over adding to 0th bin.
        if comm is not None:
            self.mpi_rank = comm.Get_rank()
            mpi_size = comm.Get_size()
        else:
            self.mpi_rank = 0
            mpi_size = 1

<<<<<<< HEAD
        # Index 0 is mean
        # Index 1 is var_delta
        # Index 2 is var2_delta
        # Index 3 is var_centers
        # Index 4 is snr_centers
        self.subsampler = SubsampleCov(
            (5, self.minlength), nsubsamples, self.mpi_rank)
        self._set_namespace()
=======
        if nsubsamples is None:
            nsubsamples = self.nvarbins**2
        istart = (self.mpi_rank * nsubsamples) // mpi_size
        # Axis 0 is mean
        # Axis 1 is var_delta
        # Axis 2 is var2_delta
        # Axis 3 is var_centers
        self.subsampler = SubsampleCov(
            (4, self.minlength), nsubsamples, istart)
>>>>>>> e6a34582

    def reset(self):
        """Reset delta and num arrays to zero."""
        self.subsampler.reset()
        self._num_pixels *= 0
        self._num_qso *= 0
        self._set_namespace()

    def add(self, wave, delta, ivar, msnr=1):
        """Add statistics of a single spectrum. Updates delta and num arrays.

        Assumes no spectra has ``wave < w1obs`` or ``wave > w2obs``.

        Arguments
        ---------
        wave: :external+numpy:py:class:`ndarray <numpy.ndarray>`
            Wavelength array.
        delta: :external+numpy:py:class:`ndarray <numpy.ndarray>`
            Delta array.
        ivar: :external+numpy:py:class:`ndarray <numpy.ndarray>`
            Inverse variance array.
        msnr: float
            Mean SNR
        """
        # add 1 to match searchsorted/bincount output/input
        wave_indx = ((wave - self.waveobs[0]) / self.dwobs + 1.5).astype(int)
        ivar_indx = np.searchsorted(self.ivar_edges, ivar)
        snr_indx = np.searchsorted(self.snr_edges, msnr)
        all_indx = self.get_bin_index(ivar_indx, snr_indx, wave_indx)
        var = np.zeros_like(ivar)
        w = ivar > 0
        var[w] = 1. / ivar[w]

        npix = np.bincount(all_indx, minlength=self.minlength)
        self._num_pixels += npix
<<<<<<< HEAD
        xvec = np.array([
            np.bincount(all_indx, weights=delta, minlength=self.minlength),
            np.bincount(all_indx, weights=delta**2, minlength=self.minlength),
            np.bincount(all_indx, weights=delta**4, minlength=self.minlength),
            np.bincount(all_indx, weights=var, minlength=self.minlength),
            msnr * npix
        ])
=======
        xvec = _fast_weighted_vector_bincount(
            all_indx, delta, var, self.minlength)
>>>>>>> e6a34582
        self.subsampler.add_measurement(xvec, npix)

        npix[npix > 0] = 1
        self._num_qso += npix

    def _allreduce(self):
        """ Sums statistics from all MPI process in place."""
        if self.comm is None:
            return

        self.subsampler.allreduce(self.comm, MPI.IN_PLACE)

        self.comm.Allreduce(MPI.IN_PLACE, self._num_pixels)
        self.comm.Allreduce(MPI.IN_PLACE, self._num_qso)

    def _calc_subsampler_stats(self):
        """ Calculates mean, variance and error on the variance.

        It also calculates the delete-one Jackknife variance over
        ``nsubsamples``.
        The variance on var_delta is updated with the variance on the mean
        estimates, then it is regularized by calculated var2_delta
        (Gaussian estimates), where if Jackknife variance is smaller than
        the Gaussian estimate, it is replaced by the Gaussian estimate.

        Covariance is calculated if :attr:`use_cov` is set to True in init.
        Covariance of mean_delta^2 is propagated using the formula in
        :func:`qsonic.mathtools.block_covariance_of_square`.
        """
        self.subsampler.get_mean_n_var()
        if self.use_cov:
            self.subsampler.get_mean_n_cov(
                indices=[0, 1], blockdim=self.nvarbins + 2)

        m2 = self.subsampler.mean[0]**2
        self.subsampler.mean[1] -= m2
        self.subsampler.mean[2] -= self.subsampler.mean[1]**2

        w = self._num_pixels > 0
        self.subsampler.mean[2, w] /= self._num_pixels[w]

<<<<<<< HEAD
        self._set_namespace()
=======
        # Update variance / covariance
        if self.use_cov:
            self.subsampler.covariance[1] += block_covariance_of_square(
                self.subsampler.mean[0],
                self.subsampler.variance[0],
                self.subsampler.covariance[0])
        else:
            self.subsampler.variance[1] += 4 * m2 * self.subsampler.variance[0]
            self.subsampler.variance[1] += 2 * self.subsampler.variance[0]**2
            # Regularized jackknife errors
            self.subsampler.variance[1] = np.where(
                self.subsampler.variance[1] > self.subsampler.mean[2],
                self.subsampler.variance[1],
                self.subsampler.mean[2]
            )
>>>>>>> e6a34582

    def _smooth_fit_results(self, fit_results, std_results):
        w = fit_results > 0

        # Smooth new estimates
        if fit_results.ndim == 1:
            spl = UnivariateSpline(
                self.waveobs[w], fit_results[w], w=1 / std_results[w])

            fit_results = spl(self.waveobs)
            return fit_results

        # else ndim >= 2
        w = w[:, 0]
        for jj in range(fit_results.ndim):
            spl = UnivariateSpline(
                self.waveobs[w], fit_results[w, jj], w=1 / std_results[w, jj])

            fit_results[:, jj] = spl(self.waveobs)

        return fit_results

    def _fit_array_shape_assert(self, arr):
        assert (arr.ndim == 1 or arr.ndim == 2)
        assert (arr.shape[0] == self.nwbins)
        if arr.ndim == 2:
            assert (arr.shape[1] == 2)

    def _get_wave_bin_slice_params(self, iwave):
        i1 = iwave * self.nvarbins
        i2 = i1 + self.nvarbins
        wave_slice = np.s_[i1:i2]
        w = ((self.num_pixels[wave_slice] >= VarLSSFitter.min_num_pix)
             & (self.num_qso[wave_slice] >= VarLSSFitter.min_num_qso))

        if w.sum() < 5:
            logging_mpi(
                "Not enough statistics for VarLSSFitter at "
                f"{self.waveobs[iwave]:.2f} A. Increasing validity range...",
                self.mpi_rank, "warning")
            w = ((self.num_pixels[wave_slice] >= VarLSSFitter.min_num_pix // 2)
                 & (self.num_qso[wave_slice] >= VarLSSFitter.min_num_qso // 2))

        if w.sum() < 5:
            logging_mpi(
                "Still not enough statistics for VarLSSFitter at "
                f"{self.waveobs[iwave]:.2f} A.",
                self.mpi_rank, "warning")
            return None, None, None

        if self.use_cov:
            err2use = self.cov_var_delta[iwave][:, w][w, :]

            try:
                _ = np.linalg.cholesky(err2use)
            except np.linalg.LinAlgError:
                logging_mpi(
                    "Covariance matrix is not positive-definite "
                    f"{self.waveobs[iwave]:.2f} A. Fallback to diagonals.",
                    self.mpi_rank, "warning")

                err2use = self.e_var_delta[wave_slice][w]
        else:
            err2use = self.e_var_delta[wave_slice][w]

        return wave_slice, w, err2use

<<<<<<< HEAD
    def _fit_array_shape_assert(self, arr):
        assert (arr.shape[0] == self.nwbins)

    def fit(self, initial_guess, method=None, smooth=True):
=======
    def fit(self, initial_guess, smooth=True):
>>>>>>> e6a34582
        """ Syncronize all MPI processes and fit for ``var_lss`` and ``eta``.

        Second column always contains ``eta`` values. Third colums is the
        ``beta`` value. Defaults are in :meth:`variance_function` when these
        columns are not present. Example::

            var_lss = initial_guess[:, 0]
            eta = initial_guess[:, 1]
            beta = initial_guess[:, 2]

        This implemented using :func:`scipy.optimize.curve_fit` with
        :attr:`e_var_delta` or :attr:`cov_var_delta` as absolute errors. Domain
        is bounded to ``(0, 2)``. These fits are then smoothed via
        :external+scipy:py:class:`scipy.interpolate.UnivariateSpline`
        using weights from ``curve_fit``,
        while missing values or failed wavelength bins are extrapolated.

        Arguments
        ---------
        initial_guess: :external+numpy:py:class:`ndarray <numpy.ndarray>`
            Initial guess for var_lss and eta. If 1D array, eta is fixed to
<<<<<<< HEAD
            one. If nD, its shape must be ``(nwbins, n)``.
        method: str, default: None
            Error estimation method
=======
            one. If 2D, its shape must be ``(nwbins, 2)``.
>>>>>>> e6a34582
        smooth: bool, default: True
            Smooth results using UnivariateSpline.

        Returns
        ---------
        fit_results: :external+numpy:py:class:`ndarray <numpy.ndarray>`
            Smoothed fit results at observed wavelengths where missing values
            are extrapolated. 1D array containing LSS variance if
            ``initial_guess`` is 1D. 2D containing eta values on the second
            column if ``initial_guess`` is 2D ndarray.
        std_results: :external+numpy:py:class:`ndarray <numpy.ndarray>`
            Error on ``var_lss`` from sqrt of ``curve_fit`` output. Same
            behavior as ``fit_results``.
        """
        self._fit_array_shape_assert(initial_guess)
        self._allreduce()
        self._calc_subsampler_stats()

        nfails = 0
        fit_results = np.zeros_like(initial_guess)
        std_results = np.zeros_like(initial_guess)

        for iwave in range(self.nwbins):
<<<<<<< HEAD
            i1 = iwave * self.nvarbins * self.nsnrbins
            i2 = i1 + self.nvarbins * self.nsnrbins
            wave_slice = np.s_[i1:i2]
            w = w_gtr_min[wave_slice]
=======
            wave_slice, w, err2use = self._get_wave_bin_slice_params(iwave)
>>>>>>> e6a34582

            if w is None:
                nfails += 1
                continue

            X = self.subsampler.mean[3:5, self.wvalid_bins]
            X = X[:, wave_slice][:, w]

            try:
                pfit, pcov = curve_fit(
                    VarLSSFitter.variance_function,
                    X,
                    self.var_delta[wave_slice][w],
                    p0=initial_guess[iwave],
                    sigma=err2use,
                    absolute_sigma=True,
                    check_finite=True,
                    bounds=(0, 2)
                )
            except Exception as e:
                nfails += 1
                logging_mpi(
                    "VarLSSFitter failed at wave_obs: "
                    f"{self.waveobs[iwave]:.2f}. "
                    f"Reason: {e}. Extrapolating.",
                    self.mpi_rank, "warning")
            else:
                fit_results[iwave] = pfit
                std_results[iwave] = np.sqrt(np.diag(pcov))

        invalid_ratio = nfails / fit_results.shape[0]
        if invalid_ratio > 0.4:
            raise QsonicException(
                "VarLSSFitter failed at more than 40% points.")

        if nfails > 0:
            logging_mpi(
                f"VarLSSFitter failed and extrapolated at {nfails} points.",
                self.mpi_rank, "warning")

        # Smooth new estimates
        if smooth:
            fit_results = self._smooth_fit_results(fit_results, std_results)

        return fit_results, std_results

    def write(self, mpi_saver, min_snr=0, max_snr=100):
        """ Write variance statistics to FITS file in 'VAR_STATS' extension.

        Arguments
        ---------
        mpi_saver: MPISaver
            MPI FITS file handler.
        min_snr: float, default: 0
            Minimum SNR in this sample to be written into header.
        max_snr: float, default: 100
            Maximum SNR in this sample to be written into header.
        """
        hdr_dict = {
            'MINNPIX': VarLSSFitter.min_num_pix,
            'MINNQSO': VarLSSFitter.min_num_qso,
            'MINSNR': min_snr,
            'MAXSNR': max_snr,
            'WAVE1': self.waveobs[0],
            'WAVE2': self.waveobs[-1],
            'NWBINS': self.nwbins,
            'IVAR1': self.ivar_edges[0],
            'IVAR2': self.ivar_edges[-1],
            'NVARBINS': self.nvarbins,
            'NSNRBINS': self.nsnrbins
        }

        data_to_write = [
            np.repeat(self.waveobs, self.nvarbins * self.nsnrbins),
            self.var_centers, self.e_var_centers,
<<<<<<< HEAD
            self.snr_centers, self.e_snr_centers,
            self.mean_delta, self.var_delta,
            self.e_var_delta, self.var2_delta,
            self.num_pixels, self.num_qso]
        names = ['wave', 'var_pipe', 'e_var_pipe',
                 'snr_center', 'e_snr_center', 'mean_delta', 'var_delta',
                 'varjack_delta', 'var2_delta', 'num_pixels', 'num_qso']
=======
            self.var_delta, self.e_var_delta,
            self.mean_delta, self.var2_delta, self.num_pixels, self.num_qso]

        names = ['wave', 'var_pipe', 'e_var_pipe', 'var_delta', 'e_var_delta',
                 'mean_delta', 'var2_delta', 'num_pixels', 'num_qso']

        if self.use_cov:
            cov_data = self.cov_var_delta.reshape(
                self.nwbins * self.nvarbins, self.nvarbins)
            data_to_write.append(cov_data)
            names.append("cov_var_delta")
>>>>>>> e6a34582

        mpi_saver.write(
            data_to_write, names=names, extname="VAR_STATS", header=hdr_dict)

    @property
    def num_pixels(self):
        """:external+numpy:py:class:`ndarray <numpy.ndarray>`:
        Number of pixels in bins."""
        return self._num_pixels[self.wvalid_bins]

    @property
    def num_qso(self):
        """:external+numpy:py:class:`ndarray <numpy.ndarray>`:
        Number of quasars in bins."""
        return self._num_qso[self.wvalid_bins]

<<<<<<< HEAD
=======
    @property
    def mean_delta(self):
        """:external+numpy:py:class:`ndarray <numpy.ndarray>`: Mean delta."""
        return self.subsampler.mean[0][self.wvalid_bins]

    @property
    def var_delta(self):
        """:external+numpy:py:class:`ndarray <numpy.ndarray>`:
        Variance delta."""
        return self.subsampler.mean[1][self.wvalid_bins]

    @property
    def e_var_delta(self):
        """:external+numpy:py:class:`ndarray <numpy.ndarray>`:
        Error on variance delta using delete-one Jackknife. The error of
        :attr:`mean_delta` is propagated, then regularized using
        :attr:`var2_delta`. See source code of :meth:`_calc_subsampler_stats`.
        """
        return np.sqrt(self.subsampler.variance[1][self.wvalid_bins])

    @property
    def cov_var_delta(self):
        """:external+numpy:py:class:`ndarray <numpy.ndarray>`:
        3D array of shape ``(nwbins, nvarbins, nvarbins)`` for the covariance
        on variance delta using delete-one Jackknife. The covariance
        of :attr:`mean_delta` is propagated. See
        :func:`qsonic.mathtools.block_covariance_of_square` for details.
        None if :attr:`use_cov` is False."""
        if not self.use_cov:
            return None
        cov = self.subsampler.covariance[1]
        return cov[1:-1, 1:-1, 1:-1]

    @property
    def var2_delta(self):
        """:external+numpy:py:class:`ndarray <numpy.ndarray>`:
        Variance delta^2."""
        return self.subsampler.mean[2][self.wvalid_bins]

    @property
    def var_centers(self):
        """:external+numpy:py:class:`ndarray <numpy.ndarray>`:
        Mean variance for the bin centers in **descending** order."""
        return self.subsampler.mean[3][self.wvalid_bins]

    @property
    def e_var_centers(self):
        """:external+numpy:py:class:`ndarray <numpy.ndarray>`:
        Error on the mean variance for the bin centers."""
        return np.sqrt(self.subsampler.variance[3][self.wvalid_bins])

>>>>>>> e6a34582

class FluxStacker():
    """ The class to stack flux values to obtain IGM mean flux and other
    problems.

    This object can be called. Stacked flux is initialized to one. Reset before
    adding statistics.

    Parameters
    ----------
    w1obs: float
        Lower observed wavelength edge.
    w2obs: float
        Upper observed wavelength edge.
    dwobs: float
        Wavelength spacing.
    comm: MPI.COMM_WORLD or None, default: None
        MPI comm object to allreduce if enabled.

    Attributes
    ----------
    waveobs: :external+numpy:py:class:`ndarray <numpy.ndarray>`
        Wavelength centers in the observed frame.
    nwbins: int
        Number of wavelength bins
    dwobs: float
        Wavelength spacing. Usually same as observed grid.
    _interp: FastLinear1DInterp
        Interpolator. Saves stacked_flux in fp and weights in ep.
    comm: MPI.COMM_WORLD or None, default: None
        MPI comm object to allreduce if enabled.
    """

    def __init__(self, w1obs, w2obs, dwobs, comm=None):
        # Set up wavelength and inverse variance bins
        self.nwbins = int(round((w2obs - w1obs) / dwobs))
        wave_edges, self.dwobs = np.linspace(
            w1obs, w2obs, self.nwbins + 1, retstep=True)
        self.waveobs = (wave_edges[1:] + wave_edges[:-1]) / 2

        self.comm = comm

        self._interp = FastLinear1DInterp(
            self.waveobs[0], self.dwobs,
            np.ones(self.nwbins), ep=np.zeros(self.nwbins))

    def __call__(self, wave):
        return self._interp(wave)

    def add(self, wave, flux, weight):
        """ Add statistics of a single spectrum.

        Updates :attr:`stacked_flux` and :attr:`weights`. Assumes no spectra
        has ``wave < w1obs`` or ``wave > w2obs``.

        Arguments
        ---------
        wave: :external+numpy:py:class:`ndarray <numpy.ndarray>`
            Wavelength array.
        flux: :external+numpy:py:class:`ndarray <numpy.ndarray>`
            Flux array. Specifically f/C.
        weight: :external+numpy:py:class:`ndarray <numpy.ndarray>`
            Weight array.
        """
        wave_indx = ((wave - self.waveobs[0]) / self.dwobs + 0.5).astype(int)

        self._interp.fp += np.bincount(
            wave_indx, weights=flux * weight, minlength=self.nwbins)
        self._interp.ep += np.bincount(
            wave_indx, weights=weight, minlength=self.nwbins)

    def calculate(self):
        """Calculate stacked flux by allreducing if necessary."""
        if self.comm is not None:
            self.comm.Allreduce(MPI.IN_PLACE, self._interp.fp)
            self.comm.Allreduce(MPI.IN_PLACE, self._interp.ep)

        w = self._interp.ep > 0
        self._interp.fp[w] /= self._interp.ep[w]
        self._interp.fp[~w] = 0

    def reset(self):
        """Reset :attr:`stacked_flux` and :attr:`weights` arrays to zero."""
        self._interp.fp *= 0
        self._interp.ep *= 0

    @property
    def stacked_flux(self):
        """:external+numpy:py:class:`ndarray <numpy.ndarray>`: Stacked flux."""
        return self._interp.fp

    @property
    def weights(self):
        """:external+numpy:py:class:`ndarray <numpy.ndarray>`: Weights."""
        return self._interp.ep<|MERGE_RESOLUTION|>--- conflicted
+++ resolved
@@ -856,7 +856,7 @@
 
 @njit("f8[:, :](i8[:], f8[:], f8[:], i8)")
 def _fast_weighted_vector_bincount(x, delta, var, minlength):
-    xvec = np.zeros((4, minlength), dtype=np.float_)
+    xvec = np.zeros((5, minlength), dtype=np.float_)
     y = delta**2
     y2 = y**2
 
@@ -921,21 +921,13 @@
         Upper variance edge.
     nvarbins: int, default: 100
         Number of variance bins.
-<<<<<<< HEAD
     nsnrbins: int, default: 15
         Number of mean SNR bins.
-    nsubsamples: int, default: 100
-        Number of subsamples for the Jackknife covariance.
-    error_method: str, default: regJack
-        Error estimation methods for var_delta. Must be one of
-        :attr:`accepted_vardelta_error_methods`.
-=======
     nsubsamples: int, default: None
         Number of subsamples for the Jackknife covariance. Auto determined by
         number of bins (``nvarbins^2``) if None.
     use_cov: bool, default: False
         Use the Jackknife covariance when fitting.
->>>>>>> e6a34582
     comm: MPI.COMM_WORLD or None, default: None
         MPI comm object to allreduce if enabled.
 
@@ -945,12 +937,9 @@
         Wavelength centers in the observed frame.
     ivar_edges: :external+numpy:py:class:`ndarray <numpy.ndarray>`
         Inverse variance edges.
-<<<<<<< HEAD
     snr_edges: :external+numpy:py:class:`ndarray <numpy.ndarray>`
         SNR edges, where centers correspond to generalized Laguerre polynomial
         roots as follows: ``roots_genlaguerre(nsnrbins, 2)[0] * 0.25``.
-=======
->>>>>>> e6a34582
     minlength: int
         Minimum size of the combined bin count array. It includes underflow and
         overflow bins for wavelength, variance and SNR bins.
@@ -971,10 +960,9 @@
     mpi_rank: int
         Rank of the MPI process if ``comm!=None``. Zero otherwise.
     """
-<<<<<<< HEAD
-    min_no_pix = 100
+    min_num_pix = 500
     """int: Minimum number of pixels a bin must have to be valid."""
-    min_no_qso = 10
+    min_num_qso = 50
     """int: Minimum number of quasars a bin must have to be valid."""
     accepted_vardelta_error_methods = ["gauss", "regJack"]
     """list(str): Accepted error estimation methods for var_delta."""
@@ -983,12 +971,6 @@
         "snr_centers": 4
     }
     """dict: map to subsampler index."""
-=======
-    min_num_pix = 500
-    """int: Minimum number of pixels a bin must have to be valid."""
-    min_num_qso = 50
-    """int: Minimum number of quasars a bin must have to be valid."""
->>>>>>> e6a34582
 
     @staticmethod
     def variance_function(var_pipe_snr, var_lss, eta=1, beta=0):
@@ -996,14 +978,8 @@
 
         .. math::
 
-<<<<<<< HEAD
-            \sigma^2_\mathrm{obs} =
-            (\eta + \beta \mathrm{snr}) \sigma^2_\mathrm{pipe}
-            + \sigma^2_\mathrm{LSS}
-=======
-            \\sigma^2_\\mathrm{obs} = \\eta \\sigma^2_\\mathrm{pipe} +
-            \\sigma^2_\\mathrm{LSS}
->>>>>>> e6a34582
+            \\sigma^2_\\mathrm{obs} = (\\eta + \\beta \\mathrm{snr})
+            \\sigma^2_\\mathrm{pipe} + \\sigma^2_\\mathrm{LSS}
 
         Arguments
         ---------
@@ -1071,25 +1047,16 @@
     def __init__(
             self, w1obs, w2obs, nwbins=None,
             var1=1e-4, var2=20., nvarbins=100,
-<<<<<<< HEAD
             nsnrbins=15,
-            nsubsamples=100, error_method="regJack",
-            comm=None
-=======
             nsubsamples=None, use_cov=False, comm=None
->>>>>>> e6a34582
     ):
         if nwbins is None:
             nwbins = int(round((w2obs - w1obs) / 120.))
 
         self.nwbins = nwbins
         self.nvarbins = nvarbins
-<<<<<<< HEAD
         self.nsnrbins = nsnrbins
-        self.error_method = error_method
-=======
         self.use_cov = use_cov
->>>>>>> e6a34582
         self.comm = comm
 
         # Set up wavelength and inverse variance bins
@@ -1129,26 +1096,17 @@
             self.mpi_rank = 0
             mpi_size = 1
 
-<<<<<<< HEAD
+        if nsubsamples is None:
+            nsubsamples = self.nvarbins**2
+        istart = (self.mpi_rank * nsubsamples) // mpi_size
         # Index 0 is mean
         # Index 1 is var_delta
         # Index 2 is var2_delta
         # Index 3 is var_centers
         # Index 4 is snr_centers
         self.subsampler = SubsampleCov(
-            (5, self.minlength), nsubsamples, self.mpi_rank)
+            (5, self.minlength), nsubsamples, istart)
         self._set_namespace()
-=======
-        if nsubsamples is None:
-            nsubsamples = self.nvarbins**2
-        istart = (self.mpi_rank * nsubsamples) // mpi_size
-        # Axis 0 is mean
-        # Axis 1 is var_delta
-        # Axis 2 is var2_delta
-        # Axis 3 is var_centers
-        self.subsampler = SubsampleCov(
-            (4, self.minlength), nsubsamples, istart)
->>>>>>> e6a34582
 
     def reset(self):
         """Reset delta and num arrays to zero."""
@@ -1184,18 +1142,9 @@
 
         npix = np.bincount(all_indx, minlength=self.minlength)
         self._num_pixels += npix
-<<<<<<< HEAD
-        xvec = np.array([
-            np.bincount(all_indx, weights=delta, minlength=self.minlength),
-            np.bincount(all_indx, weights=delta**2, minlength=self.minlength),
-            np.bincount(all_indx, weights=delta**4, minlength=self.minlength),
-            np.bincount(all_indx, weights=var, minlength=self.minlength),
-            msnr * npix
-        ])
-=======
         xvec = _fast_weighted_vector_bincount(
             all_indx, delta, var, self.minlength)
->>>>>>> e6a34582
+        xvec[4] += msnr * npix
         self.subsampler.add_measurement(xvec, npix)
 
         npix[npix > 0] = 1
@@ -1237,9 +1186,6 @@
         w = self._num_pixels > 0
         self.subsampler.mean[2, w] /= self._num_pixels[w]
 
-<<<<<<< HEAD
-        self._set_namespace()
-=======
         # Update variance / covariance
         if self.use_cov:
             self.subsampler.covariance[1] += block_covariance_of_square(
@@ -1255,7 +1201,8 @@
                 self.subsampler.variance[1],
                 self.subsampler.mean[2]
             )
->>>>>>> e6a34582
+
+        self._set_namespace()
 
     def _smooth_fit_results(self, fit_results, std_results):
         w = fit_results > 0
@@ -1279,14 +1226,11 @@
         return fit_results
 
     def _fit_array_shape_assert(self, arr):
-        assert (arr.ndim == 1 or arr.ndim == 2)
         assert (arr.shape[0] == self.nwbins)
-        if arr.ndim == 2:
-            assert (arr.shape[1] == 2)
 
     def _get_wave_bin_slice_params(self, iwave):
-        i1 = iwave * self.nvarbins
-        i2 = i1 + self.nvarbins
+        i1 = iwave * self.nvarbins * self.nsnrbins
+        i2 = i1 + self.nvarbins * self.nsnrbins
         wave_slice = np.s_[i1:i2]
         w = ((self.num_pixels[wave_slice] >= VarLSSFitter.min_num_pix)
              & (self.num_qso[wave_slice] >= VarLSSFitter.min_num_qso))
@@ -1323,14 +1267,7 @@
 
         return wave_slice, w, err2use
 
-<<<<<<< HEAD
-    def _fit_array_shape_assert(self, arr):
-        assert (arr.shape[0] == self.nwbins)
-
-    def fit(self, initial_guess, method=None, smooth=True):
-=======
     def fit(self, initial_guess, smooth=True):
->>>>>>> e6a34582
         """ Syncronize all MPI processes and fit for ``var_lss`` and ``eta``.
 
         Second column always contains ``eta`` values. Third colums is the
@@ -1352,13 +1289,7 @@
         ---------
         initial_guess: :external+numpy:py:class:`ndarray <numpy.ndarray>`
             Initial guess for var_lss and eta. If 1D array, eta is fixed to
-<<<<<<< HEAD
-            one. If nD, its shape must be ``(nwbins, n)``.
-        method: str, default: None
-            Error estimation method
-=======
             one. If 2D, its shape must be ``(nwbins, 2)``.
->>>>>>> e6a34582
         smooth: bool, default: True
             Smooth results using UnivariateSpline.
 
@@ -1382,14 +1313,7 @@
         std_results = np.zeros_like(initial_guess)
 
         for iwave in range(self.nwbins):
-<<<<<<< HEAD
-            i1 = iwave * self.nvarbins * self.nsnrbins
-            i2 = i1 + self.nvarbins * self.nsnrbins
-            wave_slice = np.s_[i1:i2]
-            w = w_gtr_min[wave_slice]
-=======
             wave_slice, w, err2use = self._get_wave_bin_slice_params(iwave)
->>>>>>> e6a34582
 
             if w is None:
                 nfails += 1
@@ -1465,7 +1389,6 @@
         data_to_write = [
             np.repeat(self.waveobs, self.nvarbins * self.nsnrbins),
             self.var_centers, self.e_var_centers,
-<<<<<<< HEAD
             self.snr_centers, self.e_snr_centers,
             self.mean_delta, self.var_delta,
             self.e_var_delta, self.var2_delta,
@@ -1473,19 +1396,12 @@
         names = ['wave', 'var_pipe', 'e_var_pipe',
                  'snr_center', 'e_snr_center', 'mean_delta', 'var_delta',
                  'varjack_delta', 'var2_delta', 'num_pixels', 'num_qso']
-=======
-            self.var_delta, self.e_var_delta,
-            self.mean_delta, self.var2_delta, self.num_pixels, self.num_qso]
-
-        names = ['wave', 'var_pipe', 'e_var_pipe', 'var_delta', 'e_var_delta',
-                 'mean_delta', 'var2_delta', 'num_pixels', 'num_qso']
 
         if self.use_cov:
             cov_data = self.cov_var_delta.reshape(
                 self.nwbins * self.nvarbins, self.nvarbins)
             data_to_write.append(cov_data)
             names.append("cov_var_delta")
->>>>>>> e6a34582
 
         mpi_saver.write(
             data_to_write, names=names, extname="VAR_STATS", header=hdr_dict)
@@ -1502,8 +1418,6 @@
         Number of quasars in bins."""
         return self._num_qso[self.wvalid_bins]
 
-<<<<<<< HEAD
-=======
     @property
     def mean_delta(self):
         """:external+numpy:py:class:`ndarray <numpy.ndarray>`: Mean delta."""
@@ -1555,7 +1469,6 @@
         Error on the mean variance for the bin centers."""
         return np.sqrt(self.subsampler.variance[3][self.wvalid_bins])
 
->>>>>>> e6a34582
 
 class FluxStacker():
     """ The class to stack flux values to obtain IGM mean flux and other
