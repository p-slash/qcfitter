import argparse
import glob
import logging
import time
from os import makedirs as os_makedirs
import warnings

import numpy as np

from qsonic import QsonicException
import qsonic.catalog
import qsonic.io
from qsonic.masks import BALMask
from qsonic.mpi_utils import logging_mpi, mpi_parse, mpi_fnc_bcast, MPISaver
from qsonic.picca_continuum import VarLSSFitter
from qsonic.spectrum import add_wave_region_parser


def get_parser(add_help=True):
    """Constructs the parser needed for the script.

    Arguments
    ---------
    add_help: bool, default: True
        Add help to parser.

    Returns
    -------
    parser: argparse.ArgumentParser
    """
    parser = argparse.ArgumentParser(
        add_help=add_help,
        formatter_class=argparse.ArgumentDefaultsHelpFormatter,
        epilog='Note: Not every option is used in this script.')

    iogroup = parser.add_argument_group(
        'Input/output parameters and selections')
    iogroup.add_argument(
        "--input-dir", '-i', required=True,
        help="Input directory.")
    iogroup.add_argument(
        "--outdir", '-o', required=True,
        help="Output directory to save files.")
    iogroup.add_argument("--fbase", help="Basename", default="qsonic-eta-fits")
    iogroup.add_argument(
        "--catalog",
        help="Catalog filename to enable catalog related removals.")
    iogroup.add_argument(
        "--mock-analysis", action="store_true",
        help="Input folder is mock. Uses nside=16")
    iogroup.add_argument(
        "--keep-surveys", nargs='*',
        help="Surveys to keep. Empty keeps all.")
    iogroup.add_argument(
        "--remove-bal-qsos", action="store_true",
        help="Removes BAL sightlines in the catalog option.")
    iogroup.add_argument(
        "--remove-targetid-list",
        help="Text file with TARGETIDs to exclude from analysis.")

    vargroup = parser.add_argument_group(
        'Variance fitting parameters')
    vargroup.add_argument(
        "--nvarbins", help="Number of variance bins (logarithmically spaced).",
        default=100, type=int)
    vargroup.add_argument(
        "--var-use-cov", action="store_true",
        help="Use covariance in varlss-eta fitting.")
    vargroup.add_argument(
        "--nwbins", default=None, type=int,
        help="Number of wavelength bins. None creates bins with 120 A spacing")
    vargroup.add_argument(
        "--var1", help="Lower variance bin.", default=1e-4, type=float)
    vargroup.add_argument(
        "--var2", help="Upper variance bin.", default=20., type=float)
    vargroup.add_argument(
        "--min-snr", help="Minimum SNR of the forest.",
        default=0, type=float)
    vargroup.add_argument(
        "--max-snr", help="Maximum SNR of the forest.",
        default=100, type=float)

    parser = add_wave_region_parser(parser)

    return parser


def mpi_set_targetid_list_to_remove(args, comm=None, mpi_rank=0):
    """ Return a ndarray of TARGETIDs to remove from the sample.

    Can be used without MPI by passing ``comm=None`` (which is the default.)

    Arguments
    ---------
    args: argparse.Namespace
        Options passed to script.
    comm: MPI.COMM_WORLD or None, default: None
        Communication object broadcast data.
    mpi_rank: int, default: 0
        Rank of the MPI process.

    Returns
    -------
    ids_to_remove: :external+numpy:py:class:`ndarray <numpy.ndarray>`
        TARGETIDs to remove from the sample.

    Raises
    ------
    QsonicException
        If error occurs while reading ``args.remove_targetid_list`` or if
        ``--remove_bal_qsos`` is passed but the input catalog is missing BAL
        columns .
    """
    ids_to_remove = np.array([], dtype=int)
    if args.remove_targetid_list:
        ids_to_remove = mpi_fnc_bcast(
            np.loadtxt, comm, mpi_rank,
            "Error while reading remove_targetid_list.",
            args.remove_targetid_list, dtype=int)

    if args.catalog:
        catalog = qsonic.io.mpi_read_quasar_catalog(
            args.catalog, comm, mpi_rank, args.mock_analysis)
    else:
        catalog = None

    if catalog is not None and args.remove_bal_qsos:
        logging_mpi("Checking BAL mask.", mpi_rank)
        BALMask.check_catalog(catalog)

        sel_ai = (catalog['VMIN_CIV_450'] > 0) & (catalog['VMAX_CIV_450'] > 0)
        sel_bi = (
            (catalog['VMIN_CIV_2000'] > 0) & (catalog['VMAX_CIV_2000'] > 0))
        sel_bal = np.any(sel_ai, axis=1) | np.any(sel_bi, axis=1)
        bal_targetids = catalog['TARGETID'][sel_bal]
        ids_to_remove = np.concatenate((ids_to_remove, bal_targetids))
        logging_mpi(f"Removing {bal_targetids.size} BAL sightlines", mpi_rank)

    if catalog is not None and args.keep_surveys:
        sel_survey = np.isin(catalog['SURVEY'], args.keep_surveys)
        remove_sur_tids = catalog['TARGETID'][~sel_survey]
        logging_mpi(
            f"Removing {remove_sur_tids.size} non survey sightlines", mpi_rank)
        ids_to_remove = np.concatenate((ids_to_remove, remove_sur_tids))

    return ids_to_remove


def mpi_read_all_deltas(args, comm=None, mpi_rank=0, mpi_size=1):
    start_time = time.time()
    logging_mpi("Reading deltas.", mpi_rank)

    all_delta_files = mpi_fnc_bcast(
        glob.glob, comm, mpi_rank,
        f"Delta files are not found in {args.input_dir}.",
        f"{args.input_dir}/delta-*.fits*")

    ndelta_all = len(all_delta_files)
    logging_mpi(f"There are {ndelta_all} delta files.", mpi_rank)
    if mpi_size > ndelta_all:
        warnings.warn(
            "There are more MPI processes then number of delta files.")

    nfiles_per_rank = max(1, ndelta_all // mpi_size)
    i1 = nfiles_per_rank * mpi_rank
    i2 = min(ndelta_all, i1 + nfiles_per_rank)
    files_this_rank = all_delta_files[i1:i2]

    deltas_list = [qsonic.io.read_deltas(fname) for fname in files_this_rank]

    etime = (time.time() - start_time) / 60  # min
    logging_mpi(f"Rank{mpi_rank} read {i2-i1} deltas in {etime:.1f} mins.", 0)

    return deltas_list


def mpi_stack_fluxes(args, comm, deltas_list):
    dwave = deltas_list[0].header['DELTA_LAMBDA']
    nwaveobs = int((args.wave2 - args.wave1) / dwave) + 1
    waveobs = np.linspace(args.wave1, args.wave2, nwaveobs)
    stacked_flux = np.zeros(nwaveobs)
    weights = np.zeros(nwaveobs)

    for delta in deltas_list:
        flux = 1 + delta.delta
        idx = np.round((delta.wave - args.wave1) / dwave).astype(int)
        w = (idx >= 0) & (idx < nwaveobs)
        stacked_flux[idx[w]] += flux[w] * delta.weight[w]
        weights[idx[w]] += delta.weight[w]

    # Save stacked_flux to buffer, then used stacked_flux to store reduced
    # weights. Place them properly in the end.
    buf = np.zeros(nwaveobs)
    comm.Allreduce(stacked_flux, buf)
    stacked_flux *= 0
    comm.Allreduce(weights, stacked_flux)
    weights = stacked_flux
    stacked_flux = buf

    w = weights > 0
    stacked_flux[w] /= weights[w]
    stacked_flux[~w] = 0

    return waveobs, stacked_flux


def mpi_run_all(comm, mpi_rank, mpi_size):
    args = mpi_parse(get_parser(), comm, mpi_rank)
    if mpi_rank == 0:
        os_makedirs(args.outdir, exist_ok=True)

    varfitter = VarLSSFitter(
        args.wave1, args.wave2, args.nwbins,
        args.var1, args.var2, args.nvarbins,
        use_cov=args.var_use_cov, comm=comm)

    ids_to_remove = mpi_set_targetid_list_to_remove(args, comm, mpi_rank)

    def _is_kept(delta):
        return (
            (delta.targetid not in ids_to_remove)
            and (delta.mean_snr > args.min_snr)
            and (delta.mean_snr < args.max_snr)
        )

    deltas_list = mpi_read_all_deltas(args, comm, mpi_rank, mpi_size)
    # Flatten this list of lists and remove quasars
    deltas_list = [x for alist in deltas_list for x in alist if _is_kept(x)]

    for delta in deltas_list:
        varfitter.add(delta.wave, delta.delta, delta.ivar, delta.mean_snr)

    logging_mpi("Fitting variance for VarLSS, eta and beta", mpi_rank)
    fit_results = np.ones((varfitter.nwbins, 3))
    fit_results[:, 0] = 0.1
    fit_results, std_results = varfitter.fit(fit_results)

    # Save variance stats to file
    logging_mpi("Saving variance stats to files", mpi_rank)
    suffix = f"snr{args.min_snr:.1f}-{args.max_snr:.1f}"
    tmpfilename = f"{args.outdir}/{args.fbase}-{suffix}-variance-stats.fits"
    mpi_saver = MPISaver(tmpfilename, mpi_rank)
    varfitter.write(mpi_saver, args.min_snr, args.max_snr)
    logging_mpi(f"Variance stats saved in {tmpfilename}.", mpi_rank)

    # Save fits results as well
    mpi_saver.write([
<<<<<<< HEAD
        varfitter.waveobs,
        fit_results[:, 0], fit_results[:, 1], fit_results[:, 2],
        std_results[:, 0], std_results[:, 1], std_results[:, 2]],
        names=["wave", "var_lss", "eta", "beta",
               "e_var_lss", "e_eta", "e_beta"],
=======
        varfitter.waveobs, fit_results[:, 0], std_results[:, 0],
        fit_results[:, 1], std_results[:, 1]],
        names=['lambda', 'var_lss', 'e_var_lss', 'eta', 'e_eta'],
>>>>>>> e6a34582
        extname="VAR_FUNC"
    )

    waveobs, stacked_flux = mpi_stack_fluxes(args, comm, deltas_list)
    mpi_saver.write(
        [waveobs, stacked_flux],
        names=["lambda", "stacked_flux"],
        extname="STACKED_FLUX")

    mpi_saver.close()


def main():
    from mpi4py import MPI
    comm = MPI.COMM_WORLD
    mpi_rank = comm.Get_rank()
    mpi_size = comm.Get_size()

    logging.basicConfig(level=logging.DEBUG)
    logging.captureWarnings(True)

    try:
        mpi_run_all(comm, mpi_rank, mpi_size)
    except QsonicException as e:
        logging_mpi(e, mpi_rank, "exception")
        exit(1)
    except Exception as e:
        logging.error(f"Unexpected error on Rank{mpi_rank}. Abort.")
        logging.exception(e)
        comm.Abort()<|MERGE_RESOLUTION|>--- conflicted
+++ resolved
@@ -245,17 +245,11 @@
 
     # Save fits results as well
     mpi_saver.write([
-<<<<<<< HEAD
-        varfitter.waveobs,
-        fit_results[:, 0], fit_results[:, 1], fit_results[:, 2],
-        std_results[:, 0], std_results[:, 1], std_results[:, 2]],
-        names=["wave", "var_lss", "eta", "beta",
-               "e_var_lss", "e_eta", "e_beta"],
-=======
         varfitter.waveobs, fit_results[:, 0], std_results[:, 0],
-        fit_results[:, 1], std_results[:, 1]],
-        names=['lambda', 'var_lss', 'e_var_lss', 'eta', 'e_eta'],
->>>>>>> e6a34582
+        fit_results[:, 1], std_results[:, 1],
+        fit_results[:, 2], std_results[:, 2]],
+        names=['lambda', 'var_lss', 'e_var_lss', 'eta', 'e_eta',
+               'beta', 'e_beta'],
         extname="VAR_FUNC"
     )
 
