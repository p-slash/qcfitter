""" This module contains functions to read, validate and make necessary changes
to DESI quasar catalogs. Can be imported without a need for MPI. """

import warnings

import fitsio
from healpy import ang2pix
import numpy as np
from numpy.lib.recfunctions import rename_fields, append_fields

from qsonic.mpi_utils import logging_mpi, balance_load

_accepted_extnames = set(['QSO_CAT', 'ZCATALOG', 'METADATA'])
"""set: Accepted extentions for quasar catalog."""
_required_columns = [
    set(['TARGETID']), set(['Z']), set(['TARGET_RA', 'RA']),
    set(['TARGET_DEC', 'DEC'])
]
"""list(set): Required columns for all cases."""
_required_data_columns = [
    set(['SURVEY']),
    set(['COADD_LASTNIGHT', 'LAST_NIGHT', 'LASTNIGHT'])
]
"""list(set): Required columns for real data analysis."""
_optional_columns = [
    'HPXPIXEL', 'VMIN_CIV_450', 'VMAX_CIV_450', 'VMIN_CIV_2000',
    'VMAX_CIV_2000'
]
"""list(str): Optional columns."""
_all_columns = [
    col for reqset in (
        _required_columns + _required_data_columns + _optional_columns
    ) for col in reqset
]


def read_quasar_catalog(
        filename, is_mock=False, keep_surveys=None,
        zmin=0, zmax=100.0):
    """ Returns a quasar catalog object (ndarray).

    It is sorted in the following order: HPXPIXEL, SURVEY (if applicable),
    TARGETID. BAL info included if available. It is required for BAL masking.
    If 'HPXPIXEL' column is not present, n_side is assumed 16 for mocks, 64 for
    data.

    Arguments
    ----------
    filename: str
        Filename to catalog.
    is_mock: bool, default: False
        If the catalog is for mocks.
    keep_surveys: None or list(str), default: None
        List of surveys to subselect. None keeps all.
    zmin: float, default: 2.1
        Minimum quasar redshift
    zmax: float, default: 6.0
        Maximum quasar redshift

    Returns
    ----------
    catalog: :external+numpy:py:class:`ndarray <numpy.ndarray>`
        Sorted catalog.
    """
    n_side = 16 if is_mock else 64
    catalog = _read(filename)
    catalog = _validate_adjust_column_names(catalog, is_mock)
    catalog = _prime_catalog(catalog, n_side, keep_surveys, zmin, zmax)

    return catalog


<<<<<<< HEAD
def mpi_read_qso_catalog(
=======
def mpi_read_quasar_catalog(
>>>>>>> 7e308d14
        filename, comm, mpi_rank, is_mock,
        keep_surveys=None, zmin=2.1, zmax=6.0):
    """ Returns the same quasar catalog object on all MPI ranks.

    It is sorted in the following order: HPXPIXEL, SURVEY (if applicable),
    TARGETID. BAL info included if available. It is required for BAL masking.

    Arguments
    ----------
    filename: str
        Filename to catalog.
    comm: MPI comm object
        MPI comm object for bcast
    mpi_rank: int
        Rank of the MPI process
    is_mock: bool
        If the catalog is for mocks.
    keep_surveys: None or list(str), default: None
        List of surveys to subselect. None keeps all.
    zmin: float, default: 2.1
        Minimum quasar redshift
    zmax: float, default: 6.0
        Maximum quasar redshift

    Returns
    ----------
    catalog: :external+numpy:py:class:`ndarray <numpy.ndarray>`
        Sorted catalog on all MPI ranks.
    """
    catalog = None

    if mpi_rank == 0:
        try:
            catalog = read_quasar_catalog(
                filename, is_mock, keep_surveys, zmin, zmax)
        except Exception as e:
            logging_mpi(f"{e}", 0, "error")
            catalog = None

    catalog = comm.bcast(catalog, root=0)
    if catalog is None:
        raise Exception("Error while reading catalog.")

    return catalog
<<<<<<< HEAD


def mpi_read_local_qso_catalog(
        filename, comm, mpi_rank, mpi_size, is_mock,
        keep_surveys=None, zmin=2.1, zmax=6.0):
    """ Returns quasar catalog object for mpi_rank.

    It is sorted in the following order: HPXPIXEL, SURVEY (if applicable),
    TARGETID. BAL info included if available. It is required for BAL masking.

    Arguments
    ----------
    filename: str
        Filename to catalog.
    comm: MPI comm object
        MPI comm object for bcast
    mpi_rank: int
        Rank of the MPI process
    mpi_size: int
        Size of MPI processes
    is_mock: bool
        If the catalog is for mocks.
    keep_surveys: None or list(str), default: None
        List of surveys to subselect. None keeps all.
    zmin: float, default: 2.1
        Minimum quasar redshift
    zmax: float, default: 6.0
        Maximum quasar redshift

    Returns
    ----------
    local_queue: list(:external+numpy:py:class:`ndarray <numpy.ndarray>`)
        List of sorted catalogs.
    """
    catalog = mpi_read_qso_catalog(
        filename, comm, mpi_rank, is_mock,
        keep_surveys, zmin, zmax)

    return _mpi_get_local_queue(catalog, mpi_rank, mpi_size)
=======
>>>>>>> 7e308d14


def mpi_get_local_queue(catalog, mpi_rank, mpi_size):
    """ Take a 'HPXPIXEL' sorted `catalog` and assign a list of catalogs to
    mpi_rank

    Arguments
    ----------
    catalog: :external+numpy:py:class:`ndarray <numpy.ndarray>`
        'HPXPIXEL' sorted catalog.
    mpi_rank: int
        Rank of the MPI process
    mpi_size: int
        Size of MPI processes

    Returns
    ----------
    local_queue: list(:external+numpy:py:class:`ndarray <numpy.ndarray>`)
        List of sorted catalogs.
    """
    # We decide forest filename list
    # Group into unique pixels
    unique_pix, s = np.unique(catalog['HPXPIXEL'], return_index=True)
    split_catalog = np.split(catalog, s[1:])
    logging_mpi(
        f"There are {unique_pix.size} healpixels."
        " Don't use more MPI processes.", mpi_rank)

    # Roughly equal number of spectra
    logging_mpi("Load balancing.", mpi_rank)
    # Returns a list of catalog (ndarray)
    return balance_load(split_catalog, mpi_size, mpi_rank)


def _check_required_columns(required_cols, colnames):
    """Asserts all required columns are present.

    Arguments
    ----------
    required_cols: list(set)
        Required columns as list of sets.
    colnames: list(str)
        Present column names

    Raises
    ------
    Exception
        If none of a required set is in colnames.
    """
    for reqset in required_cols:
        if reqset.intersection(colnames):
            continue
        raise Exception(
            "One of these columns must be present in the catalog: "
            f"{', '.join(reqset)}!")


def _validate_adjust_column_names(catalog, is_mock):
    """ Validate `catalog` for required columns in `_required_columns`.
    'SURVEY' is also required for data. 'TARGET_{RA, DEC}' is transformed to
    'RA' and 'DEC' in return.

    Arguments
    ----------
    catalog: :external+numpy:py:class:`ndarray <numpy.ndarray>`
        Catalog.
    is_mock: bool
        If the catalog is for mocks, does not perform 'SURVEY' check.

    Returns
    ----------
    catalog: :external+numpy:py:class:`ndarray <numpy.ndarray>`
        Catalog. No checks are performed.
    """
    colnames = catalog.dtype.names
    # Check if required columns are present
    _check_required_columns(_required_columns, colnames)
    if not is_mock:
        _check_required_columns(_required_data_columns, colnames)

    logging_mpi(f"There are {catalog.size} quasars in the catalog.", 0)

    if catalog.size != np.unique(catalog['TARGETID']).size:
        raise Exception("There are duplicate TARGETIDs in catalog!")

    # Adjust column names
    colname_map = {}
    for x in ['RA', 'DEC']:
        if (f'TARGET_{x}' in colnames) and (x not in colnames):
            colname_map[f'TARGET_{x}'] = x
    if ('LASTNIGHT' not in colnames) and ('COADD_LASTNIGHT' in colnames):
        colname_map['COADD_LASTNIGHT'] = 'LASTNIGHT'
    elif ('LASTNIGHT' not in colnames) and ('LAST_NIGHT' in colnames):
        colname_map['LAST_NIGHT'] = 'LASTNIGHT'

    if colname_map:
        catalog = rename_fields(catalog, colname_map)

    return catalog


def _read(filename):
    """ Reads FITS file catalog with all columns present that are in
    `_all_columns`

    Arguments
    ----------
    filename: str

    Returns
    ----------
    catalog: :external+numpy:py:class:`ndarray <numpy.ndarray>`
        Catalog. No checks are performed.
    """
    logging_mpi(f'Reading catalogue from {filename}', 0)
    fitsfile = fitsio.FITS(filename)
    extnames = [hdu.get_extname() for hdu in fitsfile]
    cat_hdu = _accepted_extnames.intersection(extnames)
    if not cat_hdu:
        cat_hdu = 1
        warnings.warn(
            "Catalog HDU not found by hduname. Using extension 1.",
            RuntimeWarning)
    else:
        cat_hdu = cat_hdu.pop()

    colnames = fitsfile[cat_hdu].get_colnames()
    keep_columns = [col for col in colnames if col in _all_columns]
    catalog = np.array(fitsfile[cat_hdu].read(columns=keep_columns))
    fitsfile.close()

    return catalog


def _add_healpix(catalog, n_side, keep_columns):
    """ Add 'HPXPIXEL' column to catalog if not present.

    Arguments
    ----------
    catalog: :external+numpy:py:class:`ndarray <numpy.ndarray>`
        Catalog.
    n_side: int
        Healpix nside.
    keep_columns: list(str)
        List of surveys to subselect.

    Returns
    ----------
    catalog: :external+numpy:py:class:`ndarray <numpy.ndarray>`
        'HPXPIXEL' calculated and added catalog.
    """
    if 'HPXPIXEL' not in keep_columns:
        pixnum = ang2pix(
            n_side, catalog['RA'], catalog['DEC'], lonlat=True, nest=True)
        catalog = append_fields(catalog, 'HPXPIXEL', pixnum, dtypes=int)

    return catalog


def _prime_catalog(catalog, n_side, keep_surveys, zmin, zmax):
    """ Returns quasar catalog object. It is sorted in the following order:
    HPXPIXEL, SURVEY (if applicable), TARGETID

    Arguments
    ----------
    catalog: :external+numpy:py:class:`ndarray <numpy.ndarray>`
        Catalog.
    n_side: int
        Healpix nside.
    keep_surveys: list(str)
        List of surveys to subselect.
    zmin: float
        Minimum quasar redshift
    zmax: float
        Maximum quasar redshift

    Returns
    ----------
    catalog: :external+numpy:py:class:`ndarray <numpy.ndarray>`
        Sorted catalog. BAL info included if available (req. for BAL masking)
    """
    colnames = catalog.dtype.names

    # Redshift cuts
    w = (catalog['Z'] >= zmin) & (catalog['Z'] <= zmax)
    logging_mpi(f"There are {w.sum()} quasars in the redshift range.", 0)
    catalog = catalog[w]

    sort_order = ['HPXPIXEL', 'TARGETID']
    # Filter all the objects in the catalogue not belonging to the specified
    # surveys.
    if 'SURVEY' in colnames and keep_surveys is not None:
        w = np.isin(catalog["SURVEY"], keep_surveys)
        catalog = catalog[w]
        if len(keep_surveys) > 1:
            sort_order.insert(1, 'SURVEY')
        logging_mpi(
            f"There are {w.sum()} quasars in given surveys {keep_surveys}.", 0)

    if catalog.size == 0:
        raise Exception("Empty quasar catalogue.")

    catalog = _add_healpix(catalog, n_side, colnames)
    catalog.sort(order=sort_order)

    return catalog<|MERGE_RESOLUTION|>--- conflicted
+++ resolved
@@ -70,11 +70,7 @@
     return catalog
 
 
-<<<<<<< HEAD
-def mpi_read_qso_catalog(
-=======
 def mpi_read_quasar_catalog(
->>>>>>> 7e308d14
         filename, comm, mpi_rank, is_mock,
         keep_surveys=None, zmin=2.1, zmax=6.0):
     """ Returns the same quasar catalog object on all MPI ranks.
@@ -119,48 +115,6 @@
         raise Exception("Error while reading catalog.")
 
     return catalog
-<<<<<<< HEAD
-
-
-def mpi_read_local_qso_catalog(
-        filename, comm, mpi_rank, mpi_size, is_mock,
-        keep_surveys=None, zmin=2.1, zmax=6.0):
-    """ Returns quasar catalog object for mpi_rank.
-
-    It is sorted in the following order: HPXPIXEL, SURVEY (if applicable),
-    TARGETID. BAL info included if available. It is required for BAL masking.
-
-    Arguments
-    ----------
-    filename: str
-        Filename to catalog.
-    comm: MPI comm object
-        MPI comm object for bcast
-    mpi_rank: int
-        Rank of the MPI process
-    mpi_size: int
-        Size of MPI processes
-    is_mock: bool
-        If the catalog is for mocks.
-    keep_surveys: None or list(str), default: None
-        List of surveys to subselect. None keeps all.
-    zmin: float, default: 2.1
-        Minimum quasar redshift
-    zmax: float, default: 6.0
-        Maximum quasar redshift
-
-    Returns
-    ----------
-    local_queue: list(:external+numpy:py:class:`ndarray <numpy.ndarray>`)
-        List of sorted catalogs.
-    """
-    catalog = mpi_read_qso_catalog(
-        filename, comm, mpi_rank, is_mock,
-        keep_surveys, zmin, zmax)
-
-    return _mpi_get_local_queue(catalog, mpi_rank, mpi_size)
-=======
->>>>>>> 7e308d14
 
 
 def mpi_get_local_queue(catalog, mpi_rank, mpi_size):
